from .mf1 import *
from .mf3 import *
from .mf4 import *
<<<<<<< HEAD
from .mf5 import *
from .mf8 import *
from .mf31 import *
from .mf33 import *
=======
from .mf8 import *
>>>>>>> f944a451
<|MERGE_RESOLUTION|>--- conflicted
+++ resolved
@@ -1,11 +1,7 @@
 from .mf1 import *
 from .mf3 import *
 from .mf4 import *
-<<<<<<< HEAD
 from .mf5 import *
 from .mf8 import *
 from .mf31 import *
-from .mf33 import *
-=======
-from .mf8 import *
->>>>>>> f944a451
+from .mf33 import *
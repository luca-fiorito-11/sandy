# -*- coding: utf-8 -*-
"""
Created on Wed Dec  4 14:50:33 2019

@author: lfiorito
"""
import io
import shutil
import os
from functools import reduce
from tempfile import TemporaryDirectory
import logging
from urllib.request import urlopen, Request, urlretrieve
from zipfile import ZipFile
import re
import pytest

import numpy as np
import pandas as pd
import numpy as np

import sandy
from sandy.libraries import (
    N_FILES_ENDFB_71_IAEA,
    N_FILES_ENDFB_80_IAEA,
    N_FILES_JEFF_32_NEA,
    N_FILES_JEFF_33_IAEA,
    N_FILES_JEFF_40T0_NEA,
    N_FILES_JENDL_40U_IAEA,
    N_FILES_IRDFF_2_IAEA,
    URL_N_ENDFB_71_IAEA,
    URL_N_JEFF_32_NEA,
    URL_N_JEFF_33_IAEA,
    URL_N_JEFF_40T0_NEA,
    URL_N_ENDFB_80_IAEA,
    URL_N_JENDL_40U_IAEA,
    URL_N_IRDFF_2_IAEA,

    NFPY_FILES_ENDFB_71_IAEA,
<<<<<<< HEAD
    NFPY_FILES_ENDFB_80_IAEA,
    NFPY_FILES_JEFF_311_IAEA,
    NFPY_FILES_JEFF_33_IAEA,
    NFPY_FILES_JENDL_40U_IAEA,
    URL_NFPY_ENDFB_71_IAEA,
    URL_NFPY_ENDFB_80_IAEA,
    URL_NFPY_JEFF_311_IAEA,
    URL_NFPY_JEFF_33_IAEA,
    URL_NFPY_JENDL_40U_IAEA,

=======
    URL_NFPY_JENDL_40U_IAEA,
    NFPY_FILES_JENDL_40U_IAEA,
    URL_NFPY_JEFF_311_IAEA,
    NFPY_FILES_JEFF_311_IAEA,    
    URL_NFPY_JEFF_33_IAEA,
    NFPY_FILES_JEFF_33_IAEA,
    URL_DECAY_ENDFB_71_IAEA,
>>>>>>> 8c99979b
    DECAY_FILES_ENDFB_71_IAEA,
    DECAY_FILES_ENDFB_80_IAEA,
<<<<<<< HEAD
=======
    URL_DECAY_JEFF_311_IAEA,
    DECAY_FILES_JEFF_311_IAEA,
    URL_DECAY_JEFF_33_IAEA,
>>>>>>> 8c99979b
    DECAY_FILES_JEFF_33_IAEA,
    URL_DECAY_ENDFB_71_IAEA,
    URL_DECAY_ENDFB_80_IAEA,
    URL_DECAY_JEFF_33_IAEA,

    TSL_FILES_ENDFB_71_IAEA,
    TSL_FILES_ENDFB_80_IAEA,
    TSL_FILES_JEFF_33_IAEA,
    TSL_FILES_JENDL_40U_IAEA,
    URL_TSL_JENDL_40U_IAEA,
    URL_TSL_ENDFB_71_IAEA,
    URL_TSL_ENDFB_80_IAEA,
    URL_TSL_JEFF_33_IAEA,

    DXS_FILES_JEFF_33_IAEA,
    DXS_FILES_PROTON_IAEA,
    URL_DXS_JEFF_33_IAEA,
    URL_DXS_PROTON_IAEA
    )


__author__ = "Luca Fiorito"
__all__ = [
        "Endf6",
        "get_endf6_file",
        "get_tsl_index",
        ]

pd.options.display.float_format = '{:.5e}'.format


def get_tsl_index(library):
    """
    Obtain the index information available in the library web page.

    Parameters
    ----------
    library : `str`
        nuclear data library. Available libraries are:
        for 'tsl'
            * `'endfb_71'`
            * `'jeff_33'`
            * `'endfb_80'`
            * `'jendl_40u`
            * `'irdff_ii`

    Raises
    ------
    ValueError
        if library is not among available selection.

    Example
    ------
    >>> sandy.endf6.get_tsl_index("jendl_40u")
     Lib:         JENDL-4.0
     Library:     JENDL-4.0 Japanese evaluated nuclear data library, 2010
     Sub-library: NSUB=12      Thermal Neutron Scattering Data
    --------------------------------------------------------------------------------
       #)  KEY Material     Lab.         Date         Authors
    --------------------------------------------------------------------------------
       1)    1 1-H(H2O)     LANL         EVAL-apr93   MACFARLANE                         20.MeV   tsl_0001_h(h2o).zip 412Kb
       2)    2 1-Para-H     LANL         EVAL-APR93   MacFarlane                         20.MeV   tsl_0002_para-H.zip 91Kb 
       3)    3 1-Ortho-H    LANL         EVAL-APR93   MacFarlane                         20.MeV   tsl_0003_ortho-H.zip 96Kb
       4)    7 1-H(ZrH)     LANL         EVAL-apr93   MACFARLANE                         20.MeV   tsl_0007_h(zrh).zip 448Kb
       5)   11 1-D(D2O)     GA           EVAL-DEC69   KOPPEL,HOUSTON                     20.MeV   tsl_0011_D(D2O).zip 235Kb
       6)   12 1-Para-D     LANL         EVAL-APR93   MacFarlane                         20.MeV   tsl_0012_para-d.zip 92Kb 
       7)   13 1-Ortho-D    LANL         EVAL-APR93   MacFarlane                         20.MeV   tsl_0013_ortho-d.zip 93Kb
       8)   26 4-Be-metal   LANL         EVAL-apr93   MACFARLANE                         20.MeV   tsl_0026_bemetal.zip 419Kb
       9)   27 4-BeO        LANL         EVAL-apr93   MACFARLANE                         20.MeV   tsl_0027_beo.zip 483Kb   
      10)   31 6-Graphite   LANL         EVAL-apr93   MACFARLANE                         20.MeV   tsl_0031_graphite.zip 397Kb
      11)   33 6-l-CH4      LANL         EVAL-APR93   MacFarlane                         20.MeV   tsl_0033_l-ch4.zip 50Kb  
      12)   34 6-s-CH4      LANL         EVAL-APR93   MacFarlane                         20.MeV   tsl_0034_s-ch4.zip 42Kb  
      13)   37 6-H(CH2)     GA           EVAL-DEC69   KOPPEL,HOUSTON,SPREVAK             20.MeV   tsl_0037_H(CH2).zip 72Kb 
      14)   40 6-BENZINE    GA           EVAL-DEC69   KOPPEL,HOUSTON,BORGONOVI           20.MeV   tsl_0040_BENZINE.zip 236Kb
      15)   58 40-Zr(ZrH)   LANL         EVAL-apr93   MACFARLANE                         20.MeV   tsl_0058_zr(zrh).zip 201Kb
    --------------------------------------------------------------------------------
    Total: Materials:15 Size:11Mb Compressed:4Mb
    """
    available_libs = (
            "endfb_71".upper(),
            "endfb_80".upper(),
            "jeff_33".upper(),
            "jendl_40u".upper(),
            "irdff_ii".upper(),
            )
    library_ = library.lower()
    if library_ == "endfb_71":
        index = "https://www-nds.iaea.org/public/download-endf/ENDF-B-VII.1/tsl-index.htm"
    elif library_ == "endfb_80":
        index = "https://www-nds.iaea.org/public/download-endf/ENDF-B-VIII.0/tsl-index.htm"
    elif library_ == "jeff_33":
        index = "https://www-nds.iaea.org/public/download-endf/JEFF-3.3/tsl-index.htm"
    elif library_ == "jendl_40u":
        index = "https://www-nds.iaea.org/public/download-endf/JENDL-4.0u2-20160106/tsl-index.htm"
    elif library_ == "irdff_ii":
        index = "https://www-nds.iaea.org/public/download-endf/IRDFF-II/n-index.htm"
    else:
        raise ValueError(
            f"""library '{library}' is not available.
            Available libraries are: {available_libs}
            """
            )
    user_agent = 'Mozilla/5.0 (Windows; U; Windows NT 5.1; en-US; rv:1.9.0.7) Gecko/2009021910 Firefox/3.0.7'
    headers = {'User-Agent': user_agent, }
    request = Request(index, None, headers)
    response = urlopen(request)
    data = response.read().decode("utf-8")
    # Remove html style:
    data = data[data.find('<pre>')+5:data.find('</pre>')]
    data = re.sub(r'">tsl\S+', '', data)
    data = re.sub(r'<a href="tsl/', '', data)
    print(data.replace('MAT', 'KEY'))
    return


def get_endf6_file(library, kind, zam, to_file=False):
    """
    Given a library and a nuclide import the corresponding ENDF-6 nuclear
    data file directly from internet.

    Parameters
    ----------
    library : `str`
        nuclear data library. Available libraries are:
        for 'xs':
            * `'endfb_71'`
            * `'endfb_80'`
            * `'irdff_2'`
            * `'jeff_32'`
            * `'jeff_33'`
            * `'jendl_40u'`
        for 'nfpy':
            * `'endfb_71'`
            * `'jeff_311'`
            * `'jeff_33'`
            * `'endfb_80'`
            * `'jendl_40u'`
        for 'decay':
            * `'endfb_71'`
            * `'jeff_311'`
            * `'jeff_33'`
            * `'endfb_80'`
        for 'tsl': (read the note)
            * `'endfb_71'`
            * `'jeff_33'`
            * `'endfb_80'`
            * `'jendl_40u'`
    kind : `str`
        nuclear data type:
            * 'xs' is a standard neutron-induced nuclear data file
            * 'nfpy' is a Neutron-Induced Fission Product Yields nuclear data
              file
            * 'decay' is a Radioactive Decay Data nuclear data file
            * 'tsl' is a Thermal Neutron Scattering Data file
            * 'eig_val' is Eigenvalues of Covariance Matrices
    zam : `int` or 'all' or iterable
        zam = 'int' (individual nuclides) or iterable (group of nuclides)
            ZAM nuclide identifier $Z \\times 10000 + A \\times 10 + M$ where:
                * $Z$ is the charge number
                * $A$ is the mass number
                * $M$ is the metastate level (0=ground, 1=1st level)
        zam = 'all'
            We obtain the information of all the library. This option is not
            available for 'xs'

    Raises
    ------
    ValueError
        if library is not among available selection.

    ValueError
        if when you select 'xs', you select zam = 'all'

    Notes
    -----
    .. note:: In the `kind='tls'` option, instead of the zam, integers are used.
              If you need help, the `get_tsl_index` function contains all the
              necessary information for the correct choice of these integers.

    Returns
    -------
    `Endf6`
        `Endf6` object with ENDF-6 data for specified library and nuclide.

    Examples
    --------
    Import hydrogen file from JEFF-3.3.
    >>> tape = sandy.get_endf6_file("jeff_33", 'xs', 10010)
    >>> assert type(tape) is sandy.Endf6

    Import hydrogen file from ENDF/B-VII.1.
    >>> tape = sandy.get_endf6_file("endfb_71", 'xs', 10010)
    >>> assert type(tape) is sandy.Endf6

    Import hydrogen file from ENDF/B-VIII.0.
    >>> tape = sandy.get_endf6_file("endfb_80", 'xs', 10010)
    >>> assert type(tape) is sandy.Endf6

    Import hydrogen file from JENDL-4.0u
    >>> tape = sandy.get_endf6_file("jendl_40u", 'xs', 10010)
    >>> assert type(tape) is sandy.Endf6

    Import Neutron-Induced Fission Product Yields for Th-227 from ENDF/B-VII.1.
    >>> tape = sandy.get_endf6_file("endfb_71", 'nfpy', 902270)
    >>> assert type(tape) is sandy.Endf6

    Import Neutron-Induced Fission Product Yields for Th-227 from ENDF/B-VIII.0
    >>> tape = sandy.get_endf6_file("endfb_80", 'nfpy', 902270)
    >>> assert type(tape) is sandy.Endf6

    Import Neutron-Induced Fission Product Yields for Th-227 from JENDL-4.0u
    >>> tape = sandy.get_endf6_file("jendl_40u", 'nfpy', 902270)
    >>> assert type(tape) is sandy.Endf6

    Import Neutron-Induced Fission Product Yields for Th-232 from JEFF-3.1.1
    >>> tape = sandy.get_endf6_file("jeff_311", 'nfpy', 902320)
    >>> assert type(tape) is sandy.Endf6

    Import Neutron-Induced Fission Product Yields for Th-232 from JEFF-3.3
    >>> tape = sandy.get_endf6_file("jeff_33", 'nfpy', 902320)
    >>> assert type(tape) is sandy.Endf6

    Import Radioactive Decay Data for H-1 from JEFF-3.1.1
    >>> tape = sandy.get_endf6_file("jeff_311", 'decay', 10010)
    >>> assert type(tape) is sandy.Endf6

    Import Radioactive Decay Data for H-1 from JEFF-3.3
    >>> tape = sandy.get_endf6_file("jeff_33", 'decay', 10010)
    >>> assert type(tape) is sandy.Endf6

    Import Radioactive Decay Data for H-1 from ENDF/B-VII.1.
    >>> tape = sandy.get_endf6_file("endfb_71", 'decay', 10010)
    >>> assert type(tape) is sandy.Endf6

    Import Radioactive Decay Data for H-1 from ENDF/B-VIII.0.
    >>> tape = sandy.get_endf6_file("endfb_80", 'decay', 10010)
    >>> assert type(tape) is sandy.Endf6

    Import all Neutron-Induced Fission Product Yields from ENDF/B-VII.1.
    >>> tape = sandy.get_endf6_file("endfb_71", 'nfpy', 'all')
    >>> assert type(tape) is sandy.Endf6

    Import a list of Decay Data for JEFF-3.3.
    >>> tape = sandy.get_endf6_file("jeff_33", 'decay', [380900, 551370, 541350])
    >>> assert type(tape) is sandy.Endf6

    Thermal Neutron Scattering Data from ENDF/B-VII.1.
    >>> tape = sandy.get_endf6_file("endfb_71", 'tsl', [1, 2, 3])
    >>> assert type(tape) is sandy.Endf6

    Thermal Neutron Scattering Data from ENDF/B-VIII.0.
    >>> tape = sandy.get_endf6_file("endfb_80", 'tsl', [1, 2, 3])
    >>> assert type(tape) is sandy.Endf6

    Thermal Neutron Scattering Data from JEFF-3.3.
    >>> tape = sandy.get_endf6_file("jeff_33", 'tsl', [1, 2, 3])
    >>> assert type(tape) is sandy.Endf6

    Thermal Neutron Scattering Data from JENDL-4.0u
    >>> tape = sandy.get_endf6_file("jendl_40u", 'tsl', [1, 2, 3])
    >>> assert type(tape) is sandy.Endf6
    
    Import natural Fe for IRDFF-II
    >>> tape = sandy.get_endf6_file("irdff_2", "xs", 260000)
    >>> assert type(tape) is sandy.Endf6
    """
    foo_get = Endf6.from_zipurl
    foo_read = Endf6.read_zipurl
    if kind == 'xs':
        available_libs = (
            "jeff_32".upper(),
            "jeff_33".upper(),
            "endfb_71".upper(),
            "endfb_80".upper(),
            "jendl_40u".upper(),
            "irdff_2".upper(),
            )
        library_ = library.lower()
        if library_ == "jeff_40t0":  # not allowed anymore since NEA change website
            url = URL_N_JEFF_40T0_NEA
            files = N_FILES_JEFF_40T0_NEA
            foo_read = Endf6.read_url
            foo_get = Endf6.from_url
        elif library_ == "jeff_33":
            url = URL_N_JEFF_33_IAEA
            files = N_FILES_JEFF_33_IAEA
        elif library_ == "jeff_32":
            url = URL_N_JEFF_32_NEA
            files = N_FILES_JEFF_32_NEA
            foo_read = Endf6.read_url
            foo_get = Endf6.from_url
        elif library_ == "endfb_71":
            url = URL_N_ENDFB_71_IAEA
            files = N_FILES_ENDFB_71_IAEA
        elif library_ == "endfb_80":
            url = URL_N_ENDFB_80_IAEA
            files = N_FILES_ENDFB_80_IAEA
        elif library_ == "jendl_40u":
            url = URL_N_JENDL_40U_IAEA
            files = N_FILES_JENDL_40U_IAEA
        elif library_ == "irdff_2":
            url = URL_N_IRDFF_2_IAEA
            files = N_FILES_IRDFF_2_IAEA
        else:
            raise ValueError(
                f"""library '{library}' is not available.
                Available libraries are: {available_libs}
                """
                )
<<<<<<< HEAD
    if kind == 'dxs':
        available_libs = (
            "jeff_33".upper(),
            "proton".upper(),
            )
        library_ = library.lower()
        if library_ == "jeff_33":
            url = URL_DXS_JEFF_33_IAEA
            files = DXS_FILES_JEFF_33_IAEA
            foo_read = Endf6.read_url
            foo_get = Endf6.from_url
        elif library_ == "proton":
            url = URL_DXS_PROTON_IAEA
            files = DXS_FILES_PROTON_IAEA
            foo_read = Endf6.read_url
            foo_get = Endf6.from_url
        else:
            raise ValueError(
                f"""library '{library}' is not available.
                Available libraries are: {available_libs}
                """
                )
=======
>>>>>>> 8c99979b
    elif kind == 'nfpy':
        available_libs = (
            "endfb_71".upper(),
            "endfb_80".upper(),
            "jendl_40u".upper(),
            "jeff_311".upper(),
            "jeff_33".upper(),
            )
        library_ = library.lower()
        if library_ == "endfb_71":
            url = URL_NFPY_ENDFB_71_IAEA
            files = NFPY_FILES_ENDFB_71_IAEA
        elif library_ == "endfb_80":
            url = URL_NFPY_ENDFB_80_IAEA
            files = NFPY_FILES_ENDFB_80_IAEA
        elif library_ == "jendl_40u":
            url = URL_NFPY_JENDL_40U_IAEA
            files = NFPY_FILES_JENDL_40U_IAEA
        elif library_ == "jeff_311":
            url = URL_NFPY_JEFF_311_IAEA
            files = NFPY_FILES_JEFF_311_IAEA
        elif library_ == "jeff_33":
            url = URL_NFPY_JEFF_33_IAEA
            files = NFPY_FILES_JEFF_33_IAEA
        else:
            raise ValueError(
                f"""library '{library}' is not available.
                Available libraries are: {available_libs}
                """
                    )
    elif kind == 'decay':
        available_libs = (
            "endfb_71".upper(),
            "endfb_80".upper(),
            "jeff_311".upper(),
            "jeff_33".upper(),
            )
        library_ = library.lower()
        if library_ == "endfb_71":
            url = URL_DECAY_ENDFB_71_IAEA
            files = DECAY_FILES_ENDFB_71_IAEA
        elif library_ == "endfb_80":
            url = URL_DECAY_ENDFB_80_IAEA
            files = DECAY_FILES_ENDFB_80_IAEA
        elif library_ == "jeff_311":
            url = URL_DECAY_JEFF_311_IAEA
            files = DECAY_FILES_JEFF_311_IAEA
        elif library_ == "jeff_33":
            url = URL_DECAY_JEFF_33_IAEA
            files = DECAY_FILES_JEFF_33_IAEA
        else:
            raise ValueError(
                f"""library '{library}' is not available.
                Available libraries are: {available_libs}
                """
                    )
    elif kind == 'tsl':
        available_libs = (
            "endfb_71".upper(),
            "endfb_80".upper(),
            "jeff_33".upper(),
            "jendl_40u".upper(),
            )
        library_ = library.lower()
        if library_ == "endfb_71":
            url = URL_TSL_ENDFB_71_IAEA
            files = TSL_FILES_ENDFB_71_IAEA
        elif library_ == "endfb_80":
            url = URL_TSL_ENDFB_80_IAEA
            files = TSL_FILES_ENDFB_80_IAEA
        elif library_ == "jeff_33":
            url = URL_TSL_JEFF_33_IAEA
            files = TSL_FILES_JEFF_33_IAEA
        elif library_ == "jendl_40u":
            url = URL_TSL_JENDL_40U_IAEA
            files = TSL_FILES_JENDL_40U_IAEA
        else:
            raise ValueError(
                f"""library '{library}' is not available.
                Available libraries are: {available_libs}
                """
                    )

    if str(zam).lower() == 'all':
        if kind.lower() == 'xs' or kind.lower() == 'dxs':
            raise ValueError("'all' option is not available for xs")
        text = "".join([foo_read(name, url) for name in files.values()])
        tape = Endf6.from_text(text)
    else:
        if hasattr(zam, "__len__"):
            tapes = map(lambda x: foo_get(files[x], url), zam)
            tape = reduce(lambda x, y: x.add_sections(y.data), tapes)
        else:
            tape = foo_get(files[zam], url)

    if to_file:
        basename = sandy.zam.zam2nuclide(zam, atomic_number=True, sep="-")
        filename = f"{basename}.{library_}"
        logging.info(f"writing nuclear data to file '{filename}'")
        tape.to_file(filename)
    return tape



class _FormattedFile():
    """
    Base class to store ENDF-6 content grouped by `(MAT, MF, MT)`

    Attributes
    ----------
    data

    keys

    kind : `str`
        Kind of ENDF-6 formatted file (`'endf6'`, `'pendf'`, `'gendf'`,
        `'errorr'`) .

    mat : `int`
        MAT number.
    mf : `int`
        MF number.
    mt : `int`
        MT number

    Methods
    -------
    add_sections
        Add text section for given `(MAT, MF, MT)`.
    filter_by
        Filter dataframe based on `(MAT, MF, MT)` lists.
    from_file
        Create dataframe by reading a ENDF-6-formatted file.
    from_text
        Create dataframe from endf6 text in string.
    to_series
        Covert content into `pandas.Series`.

    Notes
    -----
    This class supports ENDF-6 content from ENDF-6 files, ERRORR files and
    GROUPR files.
    """

    def __repr__(self):
        return self.to_series().__repr__()

    def __init__(self, data, file=None):
        self.data = data
        self.file = file

    @property
    def data(self):
        """
        """
        return self._data

    @data.setter
    def data(self, data):
        if not isinstance(data, dict):
            raise sandy.Error("'data' is not a 'dict'")
        self._data = data

    @property
    def keys(self):
        """
        List of keys `(MAT, MF, MT)` used to identify each tape section.

        Returns
        -------
        `list`
            list of tuples of type `(MAT, MF, MT)` for each section found in
            tape.
        """
        return list(self.data.keys())

    @property
    def _keys(self):
        mat, mf, mt = zip(*self.data.keys())
        return {"MAT": mat, "MF": mf, "MT": mt}

    @property
    def mat(self):
        return sorted(set(self._keys["MAT"]))

    @property
    def mf(self):
        return sorted(set(self._keys["MF"]))

    @property
    def mt(self):
        return sorted(set(self._keys["MT"]))

    def to_series(self, **kwargs):
        series = pd.Series(self.data, **kwargs).sort_index(ascending=True)
        series.index.names = ["MAT", "MF", "MT"]
        return series

    @property
    def is_empty(self):
        return False if self.data else True

    @property
    def kind(self):
        """
        Kind of ENDF-6 formatted file (`'endf6'`, `'pendf'`, `'gendf'`,
        `'errorr'`) .

        Returns
        -------
        `str`
            kind of ENDF-6 formatted file

        Examples
        --------
        >>> file = os.path.join(sandy.data.__path__[0], "h1.endf")
        >>> _FormattedFile.from_file(file).kind
        'endf6'

        >>> file = os.path.join(sandy.data.__path__[0], "h1.pendf")
        >>> _FormattedFile.from_file(file).kind
        'pendf'
        """
        if len(self.mat) > 1:
            msg = "Attribute 'kind' does not work if more than 1 MAT number is"
            "found"
            raise AttributeError(msg)
        mat = self.mat[0]
        text = self.data[(mat, 1, 451)]
        lrp = int(text[22:33])
        nlib = int(text[44:55])
        if nlib == -11 or nlib == -12:
            kind = "errorr"
        elif nlib == -1:
            kind = "gendf"
        else:
            if lrp == 2:
                kind = "pendf"
            elif lrp == 1 or lrp == 0:
                kind = "endf6"
            else:
                kind == "unkwown"
        return kind

    @classmethod
    def from_url(cls, filename, rooturl):
        """
        Given a filename and the url where the file is located,
        extract the ENDF6 data from the file into a sandy.Endf6
        instance.

        Parameters
        ----------
        filename: 'str'
            The filename without path of the zip file to read
        rooturl: 'str'
            The url direction to extract the zip files

        Returns
        -------
        `Endf6`
            `Endf6` object with ENDF-6 data for specified library and nuclide.

        Examples
        --------

        >>> filename = "n-1-H-001.jeff32"
        >>> rooturl = "https://www.oecd-nea.org/dbforms/data/eva/evatapes/jeff_32/"
        >>> sandy.Endf6.from_url(filename, rooturl)
        MAT  MF  MT
        125  1   451     1.001000+3 9.991673-1          0          0  ...
            2   151     1.001000+3 9.991673-1          0          0  ...
            3   1       1.001000+3 9.991673-1          0          0  ...
                2       1.001000+3 9.991673-1          0          0  ...
                102     1.001000+3 9.991673-1          0          0  ...
            4   2       1.001000+3 9.991673-1          0          1  ...
            6   102     1.001000+3 9.991673-1          0          2  ...
            33  1       1.001000+3 9.991673-1          0          0  ...
                2       1.001000+3 9.991673-1          0          0  ...
                102     1.001000+3 9.991673-1          0          0  ...
        dtype: object
        """
        text = cls.read_url(filename, rooturl)
        tape = cls.from_text(text)
        return tape

    @staticmethod
    def read_url(filename, rooturl):
        """
        Given a filename and the url where the file is located,
        extract the ENDF6 data from the file into a string.

        Parameters
        ----------
        filename: 'str'
            The filename without path of the zip file to read
        rooturl: 'str'
            The url direction to extract the zip files

        Returns
        -------
        `str`
            All the endf6 data in a 'str'

        Examples
        --------

        >>> filename = "n-1-H-001.jeff32"
        >>> rooturl = "https://www.oecd-nea.org/dbforms/data/eva/evatapes/jeff_32/"
        >>> file = sandy.Endf6.read_url(filename, rooturl)
        >>> print(file[0:890])
        JEFF-3.2 Release - Neutron File March 2014                             0  0    0
        1.001000+3 9.991673-1          0          0          2          5 125 1451    1
        0.000000+0 0.000000+0          0          0          0          6 125 1451    2
        1.000000+0 2.000000+7          1          0         10         32 125 1451    3
        0.000000+0 0.000000+0          0          0         87         10 125 1451    4
        1-H -  1 LANL       EVAL-OCT05 G.M.Hale                          125 1451    5
                            DIST-DEC06                       20111222    125 1451    6
        ----JEFF32            MATERIAL  125                                125 1451    7
        -----INCIDENT NEUTRON DATA                                         125 1451    8
        ------ENDF-6 FORMAT                                                125 1451    9
        *****************************  JEFF-3.2    *********************** 125 1451   10
        """
        url = f"{rooturl}/{filename}"
        # set a known browser user agent to ensure access
        req = Request(url, headers={'User-Agent': 'Mozilla/5.0'},)
        with urlopen(req) as f:
            text = f.read().decode('utf-8')
        return text

    @classmethod
    def from_zipurl(cls, filename, rooturl):
        """
        Given a filename and the url where the file is located (in
        zipped format), extract the ENDF6 data from the file into a
        sandy.Endf6 instance.

        Parameters
        ----------
        filename: 'str'
            The filename without path of the zip file to read
        rooturl: 'str'
            The url direction to extract the zip files

        Returns
        -------
        `Endf6`
            `Endf6` object with ENDF-6 data for specified library and nuclide.

        Examples
        --------

        >>> filename = "decay_1907_57-La-149.dat"
        >>> rooturl = "https://www-nds.iaea.org/public/download-endf/ENDF-B-VII.1/decay/"
        >>> sandy.Endf6.from_zipurl(filename, rooturl)
        MAT   MF  MT
        1907  1   451     5.714900+4 1.476553+2         -1          0  ...
            8   457     5.714900+4 1.476553+2          0          0  ...
        dtype: object
        """
        text = cls.read_zipurl(filename, rooturl)
        tape = cls.from_text(text)
        return tape

    @staticmethod
    def read_zipurl(filename, rooturl):
        """
        Given a filename and the url where the file is located (in
        zipped format), extract the ENDF6 data from the file into
        a string.

        Parameters
        ----------
        filename: 'str'
            The filename without path of the zip file to read
        rooturl: 'str'
            The url direction to extract the zip files

        Returns
        -------
        `str`
            All the endf6 data in a 'str'

        Examples
        --------

        >>> filename = "decay_1907_57-La-149.dat"
        >>> rooturl = "https://www-nds.iaea.org/public/download-endf/ENDF-B-VII.1/decay/"
        >>> file = sandy.Endf6.read_zipurl(filename, rooturl)
        >>> print(file[0:971])
        Retrieved by E4-util: 2012/01/16,13:45:44                            1 0  0    0
        5.714900+4 1.476553+2         -1          0          0          11907 1451    1
        0.000000+0 1.000000+0          0          0          0          61907 1451    2
        0.000000+0 0.000000+0          1          0          4          71907 1451    3
        0.000000+0 0.000000+0          0          0         27          21907 1451    4
        57-La-149  BNL        EVAL-AUG11 Conv. from CGM                  1907 1451    5
        /ENSDF/                                               20111222   1907 1451    6
        ----ENDF/B-VII.1      Material 1907                               1907 1451    7
        -----RADIOACTIVE DECAY DATA                                       1907 1451    8
        ------ENDF-6 FORMAT                                               1907 1451    9
        *********************** Begin Description *********************** 1907 1451   10
        **         ENDF/B-VII.1 RADIOACTIVE DECAY DATA FILE            ** 1907 1451   11
        """
        rootname = os.path.splitext(filename)[0]
        zipurl = f"{rooturl}/{rootname}.zip"
        # set a known browser user agent to ensure access
        req = Request(zipurl, headers={'User-Agent': 'Mozilla/5.0'})
        with urlopen(req) as zipresp:
            with ZipFile(io.BytesIO(zipresp.read())) as zfile:
                with TemporaryDirectory() as td:
                    zfile.extract(filename, path=td)
                    tmpfile = os.path.join(td, filename)
                    with open(tmpfile, "r") as f:
                        text = f.read()
        return text

    @classmethod
    def from_file(cls, file):
        """
        Create dataframe by reading a file.

        Parameters
        ----------
        file : `str`
            filename

        Returns
        -------
        `sandy.formats.endf6.BaseFile` or derived instance
            Dataframe containing ENDF6 data grouped by MAT/MF/MT

        Examples
        --------
        Read hydrogen tape from endf-6 formatted file.
        >>> file = os.path.join(sandy.data.__path__[0], "h1.endf")
        >>> _FormattedFile.from_file(file)
        MAT  MF  MT
        125  1   451     1.001000+3 9.991673-1          0          0  ...
             2   151     1.001000+3 9.991673-1          0          0  ...
             3   1       1.001000+3 9.991673-1          0          0  ...
                 2       1.001000+3 9.991673-1          0          0  ...
                 102     1.001000+3 9.991673-1          0          0  ...
             4   2       1.001000+3 9.991673-1          0          1  ...
             6   102     1.001000+3 9.991673-1          0          2  ...
             33  1       1.001000+3 9.991673-1          0          0  ...
                 2       1.001000+3 9.991673-1          0          0  ...
                 102     1.001000+3 9.991673-1          0          0  ...
        dtype: object

        Read hydrogen tape from text stream.
        >>> stream = io.StringIO(open(file).read())
        >>> _FormattedFile.from_file(stream)
        MAT  MF  MT
        125  1   451     1.001000+3 9.991673-1          0          0  ...
             2   151     1.001000+3 9.991673-1          0          0  ...
             3   1       1.001000+3 9.991673-1          0          0  ...
                 2       1.001000+3 9.991673-1          0          0  ...
                 102     1.001000+3 9.991673-1          0          0  ...
             4   2       1.001000+3 9.991673-1          0          1  ...
             6   102     1.001000+3 9.991673-1          0          2  ...
             33  1       1.001000+3 9.991673-1          0          0  ...
                 2       1.001000+3 9.991673-1          0          0  ...
                 102     1.001000+3 9.991673-1          0          0  ...
        dtype: object
        """
        if isinstance(file, io.StringIO):
            text = file.read()
        else:
            with open(file) as f:
                text = f.read()
        return cls.from_text(text)

    @classmethod
    def from_text(cls, text):
        """Create dataframe from endf6 text in string.

        Parameters
        ----------
        text : `str`
            string containing the evaluated data

        Returns
        -------
        `sandy.formats.endf6.BaseFile` or derived instance
            Dataframe containing ENDF6 data grouped by MAT/MF/MT

        Examples
        --------
        Read hydrogen tape from text.
        >>> file = os.path.join(sandy.data.__path__[0], "h1.endf")
        >>> text = open(file).read()
        >>> _FormattedFile.from_text(text)
        MAT  MF  MT
        125  1   451     1.001000+3 9.991673-1          0          0  ...
             2   151     1.001000+3 9.991673-1          0          0  ...
             3   1       1.001000+3 9.991673-1          0          0  ...
                 2       1.001000+3 9.991673-1          0          0  ...
                 102     1.001000+3 9.991673-1          0          0  ...
             4   2       1.001000+3 9.991673-1          0          1  ...
             6   102     1.001000+3 9.991673-1          0          2  ...
             33  1       1.001000+3 9.991673-1          0          0  ...
                 2       1.001000+3 9.991673-1          0          0  ...
                 102     1.001000+3 9.991673-1          0          0  ...
        dtype: object
        """
        df = pd.read_fwf(
            io.StringIO(text),
            widths=[66, 4, 2, 3],
            names=["TEXT", "MAT", "MF", "MT"],
            dtype={"TEXT": str, "MAT": str, "MF": int, "MT": int},
            na_filter=False,  # speeds up and does not add NaN in empty lines
            # Do not use TEXT because  the parser does not preserve the
            # whitespaces
            usecols=("MAT", "MF", "MT"),
            )
        # use splitlines instead of readlines to remove "\n"
        df["TEXT"] = text.splitlines()
        #
        title = df["TEXT"].iloc[0]
        title_mat = df["MAT"].iloc[0]
        try:
            int(title_mat)
        except ValueError:
            logging.warning(f"wrong MAT number in the file title\n'{title}'")
            df = df.iloc[1:].reset_index(drop=True)
        finally:
            df["MAT"] = df["MAT"].astype(int)
        condition = (df.MT > 0) & (df.MF > 0) & (df.MAT > 0)
        data = df[condition].groupby(["MAT", "MF", "MT"])\
                            .agg({"TEXT": "\n".join})\
                            .TEXT\
                            .to_dict()
        return cls(data)

    def _get_section_df(self, mat, mf, mt, delimiter="?"):
        """
        """
        text = self.data[(mat, mf, mt)]

        def foo(x):
            return sandy.shared.add_delimiter_every_n_characters(
                x[:66],
                11,
                delimiter=delimiter,
            )
        newtext = "\n".join(map(foo, text.splitlines())).replace('"', '*')
        df = pd.read_csv(
            io.StringIO(sandy.shared.add_exp_in_endf6_text(newtext)),
            delimiter=delimiter,
            na_filter=True,
            names=["C1", "C2", "L1", "L2", "N1", "N2"],
        )
        return df

    def add_section(self, mat, mf, mt, text):
        """
        Given MAT, MF and MT add/replace the corresponding section in the
        `Endf6.data`.

        Parameters
        ----------
        mat : `int`
            MAT number
        mf : `int`
            MF number
        mt : `int`
            MT number

        Returns
        -------
        `sandy._FormattedFile` or derived instance
            object with new section

        Examples
        --------
        >>> tape = sandy.Endf6({(9437, 3, 102) : "lorem ipsum"})
        >>> tape.add_section(9999, 1, 1, "dolor sit amet")
        MAT   MF  MT
        9437  3   102       lorem ipsum
        9999  1   1      dolor sit amet
        dtype: object
        """
        d = self.data.copy()
        key = (mat, mf, mt)
        d[key] = text
        return self.__class__(d)

    def add_sections(self, sections):
        d = self.data.copy()
        for (mat, mf, mt), text in sections.items():
            key = (mat, mf, mt)
            d[key] = text
        return self.__class__(d)

    def delete_section(self, mat, mf, mt, raise_error=True):
        """
        Given MAT, MF and MT delete the corresponding section from the
        `Endf6.data`.

        Parameters
        ----------
        mat : `int`
            MAT number
        mf : `int`
            MF number
        mt : `int`
            MT number

        Returns
        -------
        `sandy._FormattedFile` or derived instance
            object without given section

        Examples
        --------
        Delete capture cross section from hydrogen file.
        >>> file = os.path.join(sandy.data.__path__[0], "h1.endf")
        >>> tape = _FormattedFile.from_file(file)
        >>> new = tape.delete_section(125, 3, 102)
        >>> new
        MAT  MF  MT
        125  1   451     1.001000+3 9.991673-1          0          0  ...
             2   151     1.001000+3 9.991673-1          0          0  ...
             3   1       1.001000+3 9.991673-1          0          0  ...
                 2       1.001000+3 9.991673-1          0          0  ...
             4   2       1.001000+3 9.991673-1          0          1  ...
             6   102     1.001000+3 9.991673-1          0          2  ...
             33  1       1.001000+3 9.991673-1          0          0  ...
                 2       1.001000+3 9.991673-1          0          0  ...
                 102     1.001000+3 9.991673-1          0          0  ...
        dtype: object
        """
        d = self.data.copy()
        key = (mat, mf, mt)
        if key not in d and raise_error is False:
            pass
        else:
            del d[key]
        return self.__class__(d)

    def delete_sections(self, sections, raise_error=True):
        d = self.data.copy()
        for mat, mf, mt in sections:
            key = (mat, mf, mt)
            if key not in d and raise_error is False:
                pass
            else:
                del d[key]
        return self.__class__(d)

    def merge(self, *iterable):
        """
        Given a single `sandy.Endf6` object or an iterable of `sandy.Endf6`
        objects as keyword arguments, add their sections to a copy of the
        `self` instance and return a new `sandy.Endf6` object.
        The new `sandy.Endf6` object contains all MAT/MF/MT sections in `self`
        and in the passed arguments.

        Parameters
        ----------
        iterable : `sandy.Endf6` or iterable of `sandy.Endf6` objects
            The ENDF6 files that will be merged to `self`.

        Returns
        -------
        merged : TYPE
            a ENDF6 file containing the MAT/MF/MT sections of `self` and of
            the passed ENDF6 files.

        Notes
        -----
        .. note:: if any section (MAT/MF/MT) already present in the orginal
                  ENDF6 tape also appears in any tape that is being merged,
                  then the original ENDF6 section will be overwritten.

        Examples
        --------
        Merge two files.
        >>> h1 = sandy.get_endf6_file("jeff_33", 'xs', 10010)
        >>> h2 = sandy.get_endf6_file("endfb_71", 'xs', 10020)
        >>> h1.merge(h2)
        MAT  MF  MT
        125  1   451     1.001000+3 9.991673-1          0          0  ...
             2   151     1.001000+3 9.991673-1          0          0  ...
             3   1       1.001000+3 9.991673-1          0          0  ...
                 2       1.001000+3 9.991673-1          0          0  ...
                 102     1.001000+3 9.991673-1          0          0  ...
             4   2       1.001000+3 9.991673-1          0          1  ...
             6   102     1.001000+3 9.991673-1          0          2  ...
             33  1       1.001000+3 9.991673-1          0          0  ...
                 2       1.001000+3 9.991673-1          0          0  ...
                 102     1.001000+3 9.991673-1          0          0  ...
        128  1   451     1.002000+3 1.996800+0          0          0  ...
             2   151     1.002000+3 1.996800+0          0          0  ...
             3   1       1.002000+3 1.996800+0          0          0  ...
                 2       1.002000+3 1.996800+0          0          0  ...
                 3       1.002000+3 1.996800+0          0          0  ...
                 16      1.002000+3 1.996800+0          0          0  ...
                 102     1.002000+3 1.996800+0          0          0  ...
             4   2       1.002000+3 1.996800+0          0          2  ...
             6   16      1.002000+3 1.996800+0          0          1  ...
             8   102     1.002000+3 1.996800+0          0          0  ...
             9   102     1.002000+3 1.996800+0          0          0  ...
             12  102     1.002000+3 1.996800+0          1          0  ...
             14  102     1.002000+3 1.996800+0          1          0  ...
             33  1       1.002000+3 1.996800+0          0          0  ...
                 2       1.002000+3 1.996800+0          0          0  ...
                 16      1.002000+3 1.996800+0          0          0  ...
                 102     1.002000+3 1.996800+0          0          0  ...
        dtype: object

        Merge three files from different libraries.
        >>> h3 = sandy.get_endf6_file("endfb_71", 'xs', 10030)
        >>> h1.merge(h2, h3)
        MAT  MF  MT
        125  1   451     1.001000+3 9.991673-1          0          0  ...
             2   151     1.001000+3 9.991673-1          0          0  ...
             3   1       1.001000+3 9.991673-1          0          0  ...
                 2       1.001000+3 9.991673-1          0          0  ...
                 102     1.001000+3 9.991673-1          0          0  ...
             4   2       1.001000+3 9.991673-1          0          1  ...
             6   102     1.001000+3 9.991673-1          0          2  ...
             33  1       1.001000+3 9.991673-1          0          0  ...
                 2       1.001000+3 9.991673-1          0          0  ...
                 102     1.001000+3 9.991673-1          0          0  ...
        128  1   451     1.002000+3 1.996800+0          0          0  ...
             2   151     1.002000+3 1.996800+0          0          0  ...
             3   1       1.002000+3 1.996800+0          0          0  ...
                 2       1.002000+3 1.996800+0          0          0  ...
                 3       1.002000+3 1.996800+0          0          0  ...
                 16      1.002000+3 1.996800+0          0          0  ...
                 102     1.002000+3 1.996800+0          0          0  ...
             4   2       1.002000+3 1.996800+0          0          2  ...
             6   16      1.002000+3 1.996800+0          0          1  ...
             8   102     1.002000+3 1.996800+0          0          0  ...
             9   102     1.002000+3 1.996800+0          0          0  ...
             12  102     1.002000+3 1.996800+0          1          0  ...
             14  102     1.002000+3 1.996800+0          1          0  ...
             33  1       1.002000+3 1.996800+0          0          0  ...
                 2       1.002000+3 1.996800+0          0          0  ...
                 16      1.002000+3 1.996800+0          0          0  ...
                 102     1.002000+3 1.996800+0          0          0  ...
        131  1   451     1.003000+3 2.989596+0          0          0  ...
             2   151     1.003000+3 2.989596+0          0          0  ...
             3   1       1.003000+3 2.989596+0          0          0  ...
                 2       1.003000+3 2.989596+0          0          0  ...
                 16      1.003000+3 2.989596+0          0          0  ...
             4   2       1.003000+3 2.989596+0          0          1  ...
                 16      1.003000+3 2.989596+0          0          2  ...
             5   16      1.003000+3 2.989596+0          0          0  ...
        dtype: object

        Merge two evaluations for the same nuclide.
        >>> h2_2 = sandy.get_endf6_file("jeff_32", 'xs', 10020)
        >>> h2.merge(h2_2)
        MAT  MF  MT
        128  1   451     1.002000+3 1.995712+0          0          0  ...
             2   151     1.002000+3 1.995712+0          0          0  ...
             3   1       1.002000+3 1.995712+0          0          0  ...
                 2       1.002000+3 1.995712+0          0          0  ...
                 3       1.002000+3 1.995712+0          0          0  ...
                 16      1.002000+3 1.995712+0          0          0  ...
                 102     1.002000+3 1.995712+0          0          0  ...
             4   2       1.002000+3 1.995712+0          0          1  ...
             6   16      1.002000+3 1.995712+0          0          1  ...
             8   102     1.002000+3 1.996800+0          0          0  ...
             9   102     1.002000+3 1.996800+0          0          0  ...
             12  102     1.002000+3 1.995712+0          1          0  ...
             14  102     1.002000+3 1.995712+0          1          0  ...
             33  1       1.002000+3 1.996800+0          0          0  ...
                 2       1.002000+3 1.996800+0          0          0  ...
                 16      1.002000+3 1.996800+0          0          0  ...
                 102     1.002000+3 1.996800+0          0          0  ...
        dtype: object
        """
        tape = reduce(lambda x, y: x.add_sections(y.data), iterable)
        merged = self.add_sections(tape.data)
        return merged

    def filter_by(self,
                  listmat=range(1, 10000),
                  listmf=range(1, 10000),
                  listmt=range(1, 10000)):
        """Filter dataframe based on MAT, MF, MT lists.

        Parameters
        ----------
        listmat : `list` or `None`
            list of requested MAT values (default is `None`: use all MAT)
        listmf : `list` or `None`
            list of requested MF values (default is `None`: use all MF)
        listmt : `list` or `None`
            list of requested MT values (default is `None`: use all MT)

        Returns
        -------
        `sandy.formats.endf6.BaseFile` or derived instance
            Copy of the original instance with filtered MAT, MF and MT sections
        """
        series = self.to_series()
        cond_mat = series.index.get_level_values("MAT").isin(listmat)
        cond_mf = series.index.get_level_values("MF").isin(listmf)
        cond_mt = series.index.get_level_values("MT").isin(listmt)
        d = series.loc[cond_mat & cond_mf & cond_mt].to_dict()
        return self.__class__(d, file=self.file)

    def get_value(self, mat, mf, mt, line_number, pos):
        return self._get_section_df(mat, mf, mt)[pos.upper()] \
                   .iloc[line_number - 1]

    def change_value(self, val, mat, mf, mt, line_number, pos, inplace=False,
                     dtype=float):
        items = ("C1", "C2", "L1", "L2", "N1", "N2")
        positions = {y: x for x, y in enumerate(items)}
        step = positions[pos]
        length = 81
        ibeg = length * (line_number - 1) + 11 * step
        iend = length * (line_number - 1) + 11 * (step + 1)
        text = self.data[(mat, mf, mt)]
        new = sandy.write_int(val) if dtype is int else sandy.write_float(val)
        new_text = "".join((text[:ibeg], new, text[iend:]))
        new_tape = self.add_section(mat, mf, mt, new_text, inplace=False)
        if inplace:
            self.data = new_tape.data
        else:
            return new_tape
        print(new_text)

    @classmethod
    def _from_old_format(cls, old_endf6):
        """
        Convert old endf6 tape into new one!
        """
        return cls(old_endf6.TEXT.to_dict())

    def write_string(self, title=""):
        """
        Write `_FormattedFile.data` content to string according to the ENDF-6
        file rules.

        Parameters
        ----------
        title : `str`, optional, default is an empty string
            first line of the file

        Returns
        -------
        `str`
            string containing the ENDF-6 information stored in this instance.

        Notes
        -----
        ..note:: no modification is implemented to the actual content of
                 the `Endf6.data` object.

        Examples
        --------
        >>> file = os.path.join(sandy.data.__path__[0], "h1.endf")
        >>> string = sandy.Endf6.from_file(file).write_string()
        >>> print(string[:81 * 4 - 1])
                                                                             1 0  0    0
         1.001000+3 9.991673-1          0          0          2          5 125 1451    1
         0.000000+0 0.000000+0          0          0          0          6 125 1451    2
         1.000000+0 2.000000+7          3          0         10          3 125 1451    3

        if no modification is applied to the `_FormattedFile` content, the
        `write_string` returns an output identical to the file ASCII content.
        >>> assert string == open(file).read()

        Test with `sandy.Errorr` object and title option:
        >>> endf6 = sandy.get_endf6_file("jeff_33", "xs", 10010)
        >>> err = endf6.get_errorr(ek=[1e-2, 1e1, 2e7], err=1)
        >>> err.to_file("out.err", title="H with ERRORR")
        >>> err_2 = sandy.Errorr.from_file("out.err")
        >>> os.remove("out.err")
        >>> assert err_2.data[(125, 1, 451)] == err.data[(125, 1, 451)]
        >>> assert err_2.data[(125, 3, 102)] == err.data[(125, 3, 102)]
        >>> assert err_2.data[(125, 33, 102)] == err.data[(125, 33, 102)]

        ..note:: differences might appear from the way zeros were handled at
                 the end of ENDF-6 section, or if a different fiel title is
                 given
        """
        string = sandy.write_line(title, 1, 0, 0, 0)
        string += "\n"
        for mat, dfmat in self.to_series().groupby('MAT', sort=True):
            for mf, dfmf in dfmat.groupby('MF', sort=True):
                for mt, text in dfmf.groupby('MT', sort=True):
                    string += text.squeeze()\
                                  .encode('ascii', 'replace')\
                                  .decode('ascii')
                    string += "\n"
                    string += sandy.write_line("", mat, mf, 0, 99999)
                    string += "\n"
                string += sandy.write_line("", mat, 0, 0, 0)
                string += "\n"
            string += sandy.write_line("", 0, 0, 0, 0)
            string += "\n"
        string += sandy.write_line("", -1, 0, 0, 0)
        return string

    def to_file(self, filename, mode="w", **kwargs):
        """
        Given a filename write the content of a `_FormattedFile` instance to
        disk in ASCII format.

        Parameters
        ----------
        filename : `str`
            The name of the file.
        mode : `str`, optional
            Mode while opening a file. The default is "w".

        Parameters for `write_string`
        -----------------------------
        title : `str`, optional, default is an empty string
            first line of the file

        Returns
        -------
        None.

        """
        text = self.write_string(**kwargs)
        with open(filename, mode) as f:
            f.write(text)


class Endf6(_FormattedFile):
    """
    Container for ENDF-6 file text grouped by MAT, MF and MT numbers.

    Methods
    -------
    get_ace
        Process `Endf6` instance into an ACE file using NJOY.
    get_pendf
        Process `Endf6` instance into a PENDF file using NJOY.
    get_errorr
        Process `Endf6` instance into a Errorr file using NJOY.
    get_id
        Extract ID for a given MAT for a ENDF-6 file.
    read_section
        Parse MAT/MF/MT section.
    to_file
        Given a filename write the content of a `Endf6` instance to disk in
        ASCII format.
    to_string
        Write `Endf6.data` content to string according to the ENDF-6 file
        rules.
    write_string
        Write ENDF-6 content to string.
    """

    def _get_nsub(self):
        """
        Determine ENDF-6 sub-library type by reading flag "NSUB" of first MAT
        in file:

            * `NSUB = 10` : Incident-Neutron Data
            * `NSUB = 11` : Neutron-Induced Fission Product Yields

        Returns
        -------
        `int`
            NSUB value
        """
        return self.read_section(self.mat[0], 1, 451)["NSUB"]

    def read_section(self, mat, mf, mt, raise_error=True):
        """
        Parse MAT/MF/MT section.

        Parameters
        ----------
        `mat` : int
            MAT number
        `mf` : int
            MF number
        `mt` : int
            MT number

        Returns
        -------
        `dict`
        """
        read_module = f"read_mf{mf}"
        found = hasattr(sandy, read_module)
        if not raise_error and not found:
            return
        foo = eval(f"sandy.{read_module}")
        return foo(self, mat, mt)

    def _update_info(self, descr=None):
        """Update RECORDS item (in DATA column) for MF1/MT451 of each MAT based on the content of the TEXT column.
        """
        from .mf1 import write
        tape = self.copy()
        for mat in sorted(tape.index.get_level_values('MAT').unique()):
            sec = self.read_section(mat,1,451)
            records = pd.DataFrame(sec["RECORDS"], columns=["MF","MT","NC","MOD"]).set_index(["MF","MT"])
            new_records = []
            dfmat=tape.loc[mat]
#            for (mf,mt),text in sorted(tape.loc[mat].query('MT!=451'.format(mat)).TEXT.items()):
            for (mf,mt),text in sorted(dfmat[dfmat.index.get_level_values("MT")!=451].TEXT.items()):
                nc = len(text.splitlines())
                # when copying PENDF sections (MF2/MT152) mod is not present in the dictionary
                try:
                    mod = records.MOD.loc[mf,mt]
                except:
                    mod = 0
                new_records.append((mf,mt,nc,mod))
            if descr is not None:
                sec["TEXT"] = descr
            nc = 4 + len(sec["TEXT"]) + len(new_records) + 1
            mod = records.MOD.loc[1,451]
            new_records = [(1,451,nc,mod)] + new_records
            sec["RECORDS"] = new_records
            text = write(sec)
            tape.loc[mat,1,451].TEXT = text
        return Endf6(tape)

    def parse(self):
        mats = self.index.get_level_values("MAT").unique()
        if len(mats) > 1:
            raise NotImplementedError("file contains more than 1 MAT")
        self.mat = self.endf = mats[0]
        if hasattr(self, "tape"):
            self.filename = os.path.basename(self.tape)
        INFO = self.read_section(mats[0], 1 ,451)
        del INFO["TEXT"], INFO["RECORDS"]
        self.__dict__.update(**INFO)
        self.SECTIONS = self.loc[INFO["MAT"]].reset_index()["MF"].unique()
        self.EHRES = 0
        self.THNMAX = - self.EHRES if self.EHRES != 0 else 1.0E6

    def get_id(self, method="nndc"):
        """
        Extract ID for a given MAT for a ENDF-6 file.

        Parameters
        ----------
        method : `str`, optional
            Methods adopted to produce the ID. The default is `"nndc"`.
            - if `method='aleph'` the ID is the ZAM identifier
            - else, the ID is the ZA identifier according to the NNDC rules

        Returns
        -------
        ID : `int`
            ID of the ENDF-6 file.

        Notes
        -----
        .. note:: a warning is raised if more than one MAT is found.
                  Only the ID corresponding to the lowest MAT will be returned.
 
        Examples
        --------
        Extract ID for H1 file using NNDC and ALEPH methods
        >>> tape = sandy.get_endf6_file("jeff_33", "xs", 10010)
        >>> assert tape.get_id() == 1001
        >>> assert tape.get_id(method="aleph") == 10010

        Extract ID for Am242m file using NNDC and ALEPH methods
        >>> tape2 = sandy.get_endf6_file("jeff_33", "xs", 952421)
        >>> assert tape2.get_id() == 95642
        >>> assert tape2.get_id(method="ALEPH") == 952421

        >>> assert tape.merge(tape2).get_id() == 1001
        >>> assert tape2.merge(tape).get_id() == 1001
        """
        mat = self.mat[0]
        if len(self.mat) != 1:
            msg = "More than one MAT found, will give ID only for the lowest MAT"
            logging.warning(msg)
        info = self.read_section(mat, 1, 451)
        meta = info["LISO"]
        za = int(info["ZA"])
        zam = za * 10 + meta
        za_new = za + meta * 100 + 300 if meta else za
        ID = zam if method.lower() == "aleph" else za_new
        return ID

    def get_ace(self,
                temperature,
                njoy=None,
                verbose=False,
                pendf=None,
                **kwargs,
                ):
        """
        Process `Endf6` instance into an ACE file using NJOY.

        Parameters
        ----------
        temperature : `float`
            temperature of the cross sections in K.
        njoy : `str`, optional, default is `None`
            NJOY executable, if `None` search in the system path.
        verbose : TYPE, optional, default is `False`
            flag to print NJOY input file to screen before running the
            executable.
        **kwargs : TYPE
            keyword argument to pass to `sandy.njoy.process`.

        Returns
        -------
        outs : `dict`
            output with `'ace'` and `'xsdir'` as keys pointing to the
            filenames of the corresponding ACE and xsdir files generated in
            the run.

        Examples
        --------
        >>> sandy.get_endf6_file("jeff_33", "xs", 10010).get_ace(700)
        {'ace': '1001.07c', 'xsdir': '1001.07c.xsd'}
        """
        outs = {}
        pendftape = None
        with TemporaryDirectory() as td:
            endf6file = os.path.join(td, "endf6_file")
            self.to_file(endf6file)
            if pendf:
                pendftape = os.path.join(td, "pendf_file")
                pendf.to_file(pendftape)
            text, inputs, outputs = sandy.njoy.process(
                endf6file,
                pendftape=pendftape,
                wdir=".",
                keep_pendf=False,
                exe=njoy,
                temperatures=[temperature],
                verbose=verbose,
                **kwargs,
                )
            acefile = outputs["tape50"]
            basename = os.path.split(acefile)[1]
            dest = os.path.join(os.getcwd(), basename)
            outs["ace"] = basename
            shutil.move(acefile, dest)
            xsdfile = outputs["tape70"]
            basename = os.path.split(xsdfile)[1]
            dest = os.path.join(os.getcwd(), basename)
            outs["xsdir"] = basename
            shutil.move(xsdfile, dest)
        return outs

    def get_pendf(self,
                  temperature=0,
                  njoy=None,
                  to_file=False,
                  verbose=False,
                  **kwargs,
                  ):
        """
        Process `Endf6` instance into an PENDF file using NJOY.

        Parameters
        ----------
        temperature : `float`, optional, default is `0`.
            temperature of the cross sections in K.
            If not given, stop the processing after RECONR (before BROADR).
        njoy : `str`, optional, default is `None`
            NJOY executable, if `None` search in the system path.
        to_file : `str`, optional, default is `None`
            if not `None` write processed ERRORR data to file.
            The name of the PENDF file is the keyword argument.
        verbose : `bool`, optional, default is `False`
            flag to print NJOY input file to screen before running the
            executable.
        **kwargs : `dict`
            keyword argument to pass to `sandy.njoy.process`.

        Returns
        -------
        pendf : `sandy.Endf6`
            `Endf6` instance constaining the nuclear data of the PENDF file.

        Examples
        --------
        Process H1 file from ENDF/B-VII.1 into PENDF
        >>> pendf =sandy.get_endf6_file("endfb_71", "xs", 10010).get_pendf(verbose=True)
        moder
        20 -21 /
        reconr
        -21 -22 /
        'sandy runs njoy'/
        125 0 0 /
        0.001 0. /
        0/
        moder
        -22 30 /
        stop

        >>> pendf
        MAT  MF  MT 
        125  1   451     1.001000+3 9.991673-1          2          0  ...
             2   151     1.001000+3 9.991673-1          0          0  ...
             3   1       1.001000+3 9.991673-1          0         99  ...
                 2       1.001000+3 9.991673-1          0          0  ...
                 102     1.001000+3 9.991673-1          0          0  ...
        dtype: object

        >>> pendf.kind
        'pendf'

        Test `to_file`
        >>> endf6 = sandy.get_endf6_file("jeff_33", "xs", 10010)
        >>> out = endf6.get_pendf(to_file="out.pendf")
        >>> assert os.path.isfile('out.pendf')

        """
        if float(temperature) == 0:
            kwargs["broadr"] = False
            kwargs["thermr"] = False
            kwargs["gaspr"] = False
            kwargs["heatr"] = False
            kwargs["purr"] = False
            kwargs["unresr"] = False
            msg = """Zero or no temperature was requested, NJOY processing will stop after RECONR.
If you want to process 0K cross sections use `temperature=0.1`.
"""
            logging.info(msg)
        with TemporaryDirectory() as td:
            endf6file = os.path.join(td, "endf6_file")
            self.to_file(endf6file)
            text, inputs, outputs = sandy.njoy.process(
                endf6file,
                acer=False,
                keep_pendf=True,
                exe=njoy,
                temperatures=[temperature],
                suffixes=[0],
                verbose=verbose,
                **kwargs,
                )
            pendffile = outputs["tape30"]
            pendf = Endf6.from_file(pendffile)
            if to_file:
                shutil.move(pendffile, to_file)
        return pendf

    def merge_pendf(self, pendf):
        """
        Merge endf-6 file content with that of a pendf file.

        Parameters
        ----------
        pendf : `sandy.Endf6`
            `Endf6` object containing pendf tape.

        Returns
        -------
        `sandy.Endf6`
            `Endf6` object with MF3 and MF1MT451 from PENDF

        Notes
        -----
        .. note:: the `Endf6` object in output has attribute `kind='pendf'`.

        .. note:: the `Endf6` object in output contains all sections from the
                  original endf-6 file, but for all MF=3 and MF=1 MT=451.

        Examples
        --------
        >>> file = os.path.join(sandy.data.__path__[0], "h1.endf")
        >>> endf6 = sandy.Endf6.from_file(file)
        >>> file = os.path.join(sandy.data.__path__[0], "h1.pendf")
        >>> pendf = sandy.Endf6.from_file(file)
        >>> merged = endf6.merge_pendf(pendf)
        >>> merged
        MAT  MF  MT
        125  1   451     1.001000+3 9.991673-1          2          0  ...
             2   151     1.001000+3 9.991673-1          0          0  ...
             3   1       1.001000+3 9.991673-1          0         99  ...
                 2       1.001000+3 9.991673-1          0          0  ...
                 102     1.001000+3 9.991673-1          0          0  ...
             4   2       1.001000+3 9.991673-1          0          1  ...
             6   102     1.001000+3 9.991673-1          0          2  ...
             33  1       1.001000+3 9.991673-1          0          0  ...
                 2       1.001000+3 9.991673-1          0          0  ...
                 102     1.001000+3 9.991673-1          0          0  ...
        dtype: object

        The cross section in the merged file come from the pendf.
        >>> assert merged.data[125, 3, 1] == pendf.data[125, 3, 1]
        >>> assert merged.data[125, 3, 1] != endf6.data[125, 3, 1]

        The new file is also a pendf.
        >>> merged.kind
        'pendf'
                """
        if pendf.kind != "pendf":
            raise sandy.Error("given file is not a pendf")
        section_3_endf6 = self.filter_by(listmf=[3]).data
        section_3_pendf = pendf.filter_by(listmf=[3]).data
        section_1451_pendf = pendf.filter_by(listmf=[1], listmt=[451]).data
        return self.delete_sections(section_3_endf6) \
                   .add_sections(section_3_pendf) \
                   .add_sections(section_1451_pendf)

    def get_errorr(self,
                   temperature=0,
                   njoy=None,
                   to_file=None,
                   verbose=False,
                   groupr=False,
                   err=0.005,
                   nubar=True,
                   mubar=True,
                   chi=True,
                   xs=True,
                   **kwargs,
                   ):
        """
        Process `Endf6` instance into a Errorr file using NJOY.

        Parameters
        ----------
        chi : `bool`, optional
            Process the chi covariance (default is `True`)
        groupr : `bool`, optional, default is `False`
            option to generate covariances from a multigroup cross section
            ..note:: this option is activated by default if `nubar=True` or
                     `chi=True`
        mubar : `bool`, optional
            Process the mubar covariance (default is `True`)
        njoy : `str`, optional, default is `None`
            NJOY executable, if `None` search in the system path.
        nubar : `bool`, optional
            Process the nubar covariance (default is `True`)
        temperature : `float`, optional, default is `0`.
            temperature of the cross sections in K.
            If not given, stop the processing after RECONR (before BROADR).
        to_file : `str`, optional, default is `None`
            if not `None` write processed ERRORR data to file.
            The name of the ERRORR file is the keyword argument.
        verbose : `bool`, optional, default is `False`
            flag to print NJOY input file to screen before running the
            executable.
        xs : `bool`, optional
            Process the xs covariance (default is `True`)
        **kwargs : `dict`
            keyword argument to pass to `sandy.njoy.process`.

        Parameters for RECONR
        ---------------------
        err : `float`, optional
            reconstruction tolerance (default is 0.005)

        Parameters for GROUPR
        ---------------------
        ign_groupr : `int`, optional
            neutron group option (default is 2, csewg 239-group structure)
        ek_groupr : iterable, optional
            derived cross section energy bounds
            (default is `[1e-5, 2e7]` if `ign_groupr==1`)
        sigz : iterable of `float`
            sigma zero values. The default is 1.0e10.
        iwt_groupr : `int`, optional
            weight function option (default is 2, constant)
        spectrum_groupr : iterable, optional
            Weight function as a iterable (default is None)

        Parameters for ERRORR
        ---------------------
        ign_errorr : `int`, optional
            neutron group option (default is 2, csewg 239-group structure)
        ek_errorr : iterable, optional
            derived cross section energy bounds
            (default is `[1e-5, 2e7]` if `ign_errorr==1`)
        iwt_errorr : `int`, optional
            weight function option (default is 2, constant)
        spectrum_errorr : iterable, optional
            weight function as a iterable (default is None)
        irespr: `int`, optional
            processing for resonance parameter covariances
            (default is 1, 1% sensitivity method)
        mt: `int` or iterable of `int`, optional
            list of MT reactions to be processed

            .. note:: this list will be used for all covariance types, i.e.,
                      MF31, MF33, MF34, MF35.
                      If this is not the expected behavior, use keyword
                      arguments `nubar`, `xs`, `mubar` and `chi`.

            .. note:: keyword `mt` is currently incompatible with keyword
                      `groupr`.

        Returns
        -------
        errorr : `sandy.Errorr` or `None`
            - `Errorr` instance constaining the nuclear data of the ERRORR
              file, if covariance information is found.
            - `None` if no covariance information is found.

        Notes
        -----
        .. note:: method arguments are consistent with those of `get_pendf`

        Examples
        --------
        Test verbose keyword
        >>> endf6 = sandy.get_endf6_file("jeff_33", "xs", 10010)
        >>> out = endf6.get_errorr(ek_errorr=sandy.energy_grids.CASMO12, verbose=True)
        moder
        20 -21 /
        reconr
        -21 -22 /
        'sandy runs njoy'/
        125 0 0 /
        0.005 0. /
        0/
        errorr
        -21 -22 0 33 0 /
        125 1 2 0 1 /
        0 0.0 /
        0 33 1/
        12 /
        1.00000e-05 3.00000e-02 5.80000e-02 1.40000e-01 2.80000e-01 3.50000e-01 6.25000e-01 4.00000e+00 4.80520e+01 5.53000e+03 8.21000e+05 2.23100e+06 1.00000e+07 /
        stop

        Test output type
        >>> assert isinstance(out, sandy.Errorr)

        Test `ign` and `ek`
        >>> assert out.get_xs().data[(125, 1)].size == 12
        
        Test `to_file`
        >>> out = endf6.get_errorr(to_file="out.err")
        >>> assert os.path.isfile('out.err')

        Test groupr and errorr:
        >>> out = endf6.get_errorr(verbose=True, groupr=True)
        moder
        20 -21 /
        reconr
        -21 -22 /
        'sandy runs njoy'/
        125 0 0 /
        0.005 0. /
        0/
        groupr
        -21 -22 0 -23 /
        125 2 0 2 0 1 1 0 /
        'sandy runs groupr' /
        0.0/
        10000000000.0/
        3/
        0/
        0/
        errorr
        -21 0 -23 33 0 /
        125 2 2 0 1 /
        0 0.0 /
        0 33 1/
        stop

        Test groupr and errorr for neutron energy grids:
        >>> out = endf6.get_errorr(ek_errorr=sandy.energy_grids.CASMO12, ek_groupr=sandy.energy_grids.CASMO12, verbose=True, groupr=True)
        moder
        20 -21 /
        reconr
        -21 -22 /
        'sandy runs njoy'/
        125 0 0 /
        0.005 0. /
        0/
        groupr
        -21 -22 0 -23 /
        125 1 0 2 0 1 1 0 /
        'sandy runs groupr' /
        0.0/
        10000000000.0/
        12 /
        1.00000e-05 3.00000e-02 5.80000e-02 1.40000e-01 2.80000e-01 3.50000e-01 6.25000e-01 4.00000e+00 4.80520e+01 5.53000e+03 8.21000e+05 2.23100e+06 1.00000e+07 /
        3/
        0/
        0/
        errorr
        -21 0 -23 33 0 /
        125 1 2 0 1 /
        0 0.0 /
        0 33 1/
        12 /
        1.00000e-05 3.00000e-02 5.80000e-02 1.40000e-01 2.80000e-01 3.50000e-01 6.25000e-01 4.00000e+00 4.80520e+01 5.53000e+03 8.21000e+05 2.23100e+06 1.00000e+07 /
        stop

        Test groupr and errorr for neutron and photons energy grids:
        >>> out = endf6.get_errorr(ek_groupr=sandy.energy_grids.CASMO12, ek_errorr=sandy.energy_grids.CASMO12, ep=sandy.energy_grids.CASMO12, verbose=True, groupr=True)
        moder
        20 -21 /
        reconr
        -21 -22 /
        'sandy runs njoy'/
        125 0 0 /
        0.005 0. /
        0/
        groupr
        -21 -22 0 -23 /
        125 1 1 2 0 1 1 0 /
        'sandy runs groupr' /
        0.0/
        10000000000.0/
        12 /
        1.00000e-05 3.00000e-02 5.80000e-02 1.40000e-01 2.80000e-01 3.50000e-01 6.25000e-01 4.00000e+00 4.80520e+01 5.53000e+03 8.21000e+05 2.23100e+06 1.00000e+07 /
        12 /
        1.00000e-05 3.00000e-02 5.80000e-02 1.40000e-01 2.80000e-01 3.50000e-01 6.25000e-01 4.00000e+00 4.80520e+01 5.53000e+03 8.21000e+05 2.23100e+06 1.00000e+07 /
        3/
        0/
        0/
        errorr
        -21 0 -23 33 0 /
        125 1 2 0 1 /
        0 0.0 /
        0 33 1/
        12 /
        1.00000e-05 3.00000e-02 5.80000e-02 1.40000e-01 2.80000e-01 3.50000e-01 6.25000e-01 4.00000e+00 4.80520e+01 5.53000e+03 8.21000e+05 2.23100e+06 1.00000e+07 /
        stop

        U-238 test because it contains mubar, xs, chi and nubar:
        >>> endf6 = sandy.get_endf6_file('jeff_33','xs', 922380)
        >>> out = endf6.get_errorr(ek_errorr=sandy.energy_grids.CASMO12, ek_groupr=sandy.energy_grids.CASMO12, verbose=True, err=1)
        moder
        20 -21 /
        reconr
        -21 -22 /
        'sandy runs njoy'/
        9237 0 0 /
        1 0. /
        0/
        groupr
        -21 -22 0 -23 /
        9237 1 0 2 0 1 1 0 /
        'sandy runs groupr' /
        0.0/
        10000000000.0/
        12 /
        1.00000e-05 3.00000e-02 5.80000e-02 1.40000e-01 2.80000e-01 3.50000e-01 6.25000e-01 4.00000e+00 4.80520e+01 5.53000e+03 8.21000e+05 2.23100e+06 1.00000e+07 /
        3/
        3 251 'mubar' /
        5/
        5 18 'chi' /
        0/
        0/
        errorr
        -21 0 -23 31 0 /
        9237 1 2 0 1 /
        0 0.0 /
        0 31 1/
        12 /
        1.00000e-05 3.00000e-02 5.80000e-02 1.40000e-01 2.80000e-01 3.50000e-01 6.25000e-01 4.00000e+00 4.80520e+01 5.53000e+03 8.21000e+05 2.23100e+06 1.00000e+07 /
        errorr
        -21 0 -23 33 0 /
        9237 1 2 0 1 /
        0 0.0 /
        0 33 1/
        12 /
        1.00000e-05 3.00000e-02 5.80000e-02 1.40000e-01 2.80000e-01 3.50000e-01 6.25000e-01 4.00000e+00 4.80520e+01 5.53000e+03 8.21000e+05 2.23100e+06 1.00000e+07 /
        errorr
        -21 0 -23 35 0 /
        9237 1 2 0 1 /
        0 0.0 /
        0 35 1/
        12 /
        1.00000e-05 3.00000e-02 5.80000e-02 1.40000e-01 2.80000e-01 3.50000e-01 6.25000e-01 4.00000e+00 4.80520e+01 5.53000e+03 8.21000e+05 2.23100e+06 1.00000e+07 /
        errorr
        -21 0 -23 34 0 /
        9237 1 2 0 1 /
        0 0.0 /
        0 34 1/
        12 /
        1.00000e-05 3.00000e-02 5.80000e-02 1.40000e-01 2.80000e-01 3.50000e-01 6.25000e-01 4.00000e+00 4.80520e+01 5.53000e+03 8.21000e+05 2.23100e+06 1.00000e+07 /
        stop

        Test spectrum:
        >>> spect = [1.000000e-5, 2.00000000, 3.000000e-2, 2.00000000, 5.800000e-2, 4.00000000, 3, 1]
        >>> out = endf6.get_errorr(spectrum_errorr=spect, ek_errorr=[1.000000e-5, 3.000000e-2, 5.800000e-2, 3], verbose=True, nubar=False, chi=False, mubar=False)
        moder
        20 -21 /
        reconr
        -21 -22 /
        'sandy runs njoy'/
        9237 0 0 /
        0.005 0. /
        0/
        errorr
        -21 -22 0 33 0 /
        9237 1 1 0 1 /
        0 0.0 /
        0 33 1/
        3 /
        1.00000e-05 3.00000e-02 5.80000e-02 3.00000e+00 /
         0.00000000 0.00000000          0          0          1          4
                  4          1                                            
         1.000000-5 2.00000000 3.000000-2 2.00000000 5.800000-2 4.00000000
         3.00000000 1.00000000                                            
        /
        stop


        >>> spect_g = [1.000000e-5, 1.00000000, 3.000000e-2, 2.00000000, 5.800000e-2, 3.00000000, 3, 2]
        >>> out = endf6.get_errorr(spectrum_errorr=spect, spectrum_groupr=spect_g, ek_errorr=[1.000000e-5, 3.000000e-2, 5.800000e-2, 3], ek_groupr=[1.000000e-5, 3.000000e-2, 5.800000e-2, 3], verbose=True, nubar=False, chi=False, mubar=False, groupr=True)
        moder
        20 -21 /
        reconr
        -21 -22 /
        'sandy runs njoy'/
        9237 0 0 /
        0.005 0. /
        0/
        groupr
        -21 -22 0 -23 /
        9237 1 0 1 0 1 1 0 /
        'sandy runs groupr' /
        0.0/
        10000000000.0/
        3 /
        1.00000e-05 3.00000e-02 5.80000e-02 3.00000e+00 /
         0.00000000 0.00000000          0          0          1          4
                  4          1                                            
         1.000000-5 1.00000000 3.000000-2 2.00000000 5.800000-2 3.00000000
         3.00000000 2.00000000                                            
        /
        3/
        0/
        0/
        errorr
        -21 0 -23 33 0 /
        9237 1 1 0 1 /
        0 0.0 /
        0 33 1/
        3 /
        1.00000e-05 3.00000e-02 5.80000e-02 3.00000e+00 /
         0.00000000 0.00000000          0          0          1          4
                  4          1                                            
         1.000000-5 2.00000000 3.000000-2 2.00000000 5.800000-2 4.00000000
         3.00000000 1.00000000                                            
        /
        stop

        Test irespr:
        out = endf6.get_errorr(spectrum_errorr=spect, ek_errorr=[1.000000e-5, 3.000000e-2, 5.800000e-2, 3], verbose=True, nubar=False, chi=False, mubar=False, irespr=0)
        moder
        20 -21 /
        reconr
        -21 -22 /
        'sandy runs njoy'/
        125 0 0 /
        0.005 0. /
        0/
        errorr
        -21 -22 0 33 0 /
        125 1 1 0 1 /
        0 0.0 /
        0 33 0/
        3 /
        1.00000e-05 3.00000e-02 5.80000e-02 3.00000e+00 /
         1.000000-5 2.00000000 3.000000-2 2.00000000 5.800000-2 4.00000000  3.00000000 1.00000000                                            
        /
        stop
    
        Test for MT:
        >>> endf6 = sandy.get_endf6_file("jeff_33", "xs", 10010)
        >>> out = endf6.get_errorr(verbose=True, mt=[1, 2], ek_errorr=sandy.energy_grids.CASMO12)
        moder
        20 -21 /
        reconr
        -21 -22 /
        'sandy runs njoy'/
        125 0 0 /
        0.005 0. /
        0/
        errorr
        -21 -22 0 33 0 /
        125 1 2 0 1 /
        0 0.0 /
        1 33 1/
        2 0 /
        1 2 /
        12 /
        1.00000e-05 3.00000e-02 5.80000e-02 1.40000e-01 2.80000e-01 3.50000e-01 6.25000e-01 4.00000e+00 4.80520e+01 5.53000e+03 8.21000e+05 2.23100e+06 1.00000e+07 /
        stop
        
        Keywords `mt` and `groupr` are incompatible
        >>> with pytest.raises(sandy.SandyError):
        ...    sandy.get_endf6_file("jeff_33", "xs", 10010).get_errorr(err=1, mt=1, groupr=True)
            
        Test content of output `Errorr` file
        >>> out = sandy.get_endf6_file('jeff_33', "xs", 922350).get_errorr(err=1., irespr=0, mubar=False, chi=False)
        >>> keys = [(9228, 1, 451), (9228, 3, 456), (9228, 33, 456), (9228, 3, 1), (9228, 3, 2), (9228, 3, 4), (9228, 3, 16), (9228, 3, 17), (9228, 3, 18), (9228, 3, 37), (9228, 3, 102), (9228, 33, 1), (9228, 33, 2), (9228, 33, 4), (9228, 33, 16), (9228, 33, 17), (9228, 33, 18), (9228, 33, 37), (9228, 33, 102)]
        >>> for key in keys: assert key in out.data
        """
        kwds_njoy = kwargs.copy()
        if float(temperature) == 0:
            kwds_njoy["broadr"] = False
            kwds_njoy["thermr"] = False
            kwds_njoy["gaspr"] = False
            kwds_njoy["heatr"] = False
            kwds_njoy["purr"] = False
            kwds_njoy["unresr"] = False
            kwds_njoy['keep_pendf'] = False
        else:
            kwds_njoy["broadr"] = True
            kwds_njoy["thermr"] = kwds_njoy.get("thermr", False)
            kwds_njoy["gaspr"] = kwds_njoy.get("gaspr", False)
            kwds_njoy["heatr"] = kwds_njoy.get("heatr", False)
            kwds_njoy["purr"] = kwds_njoy.get("purr", False)
            kwds_njoy["unresr"] = kwds_njoy.get("unresr", False)
            kwds_njoy['keep_pendf'] = kwds_njoy.get('keep_pendf', False)

        cov_info = self.covariance_info(nubar=nubar, xs=xs,
                                        mubar=mubar, chi=chi)
        if not np.any(list(cov_info.values())):
            return  # no covariance found or wanted
        kwds_njoy.update(cov_info)

        # Mandatory groupr module activation
        groupr_ = True if (kwds_njoy["nubar"] or kwds_njoy["chi"] or "ek_groupr" in kwds_njoy or "spectrum_groupr" in kwds_njoy) else groupr

        with TemporaryDirectory() as td:
            endf6file = os.path.join(td, "endf6_file")
            self.to_file(endf6file)
            outputs = sandy.njoy.process(
                    endf6file,
                    errorr=True,
                    acer=False,
                    verbose=verbose,
                    temperatures=[temperature],
                    suffixes=[0],
                    err=err,
                    groupr=groupr_,
                    **kwds_njoy,
                    )[2]
            seq = map(sandy.Errorr.from_file, outputs.values())
            errorr = reduce(lambda x, y: x.merge(y), seq)
            if to_file:
                errorr.to_file(to_file)
        return errorr

    def get_gendf(self,
                  temperature=293.6,
                  njoy=None,
                  to_file=None,
                  verbose=False,
                  err=0.005,
                  nubar=False,
                  xs=True,
                  mubar=False,
                  chi=False,
                  **kwargs):
        """
        Process `Endf6` instance into a Gendf file using NJOY.

        Parameters
        ----------
        temperature : `float`, optional, default is `293.6`.
            temperature of the cross sections in K.
            If not given, stop the processing after RECONR (before BROADR).
        njoy : `str`, optional, default is `None`
            NJOY executable, if `None` search in the system path.
        to_file : `str`, optional, default is `None`
            if not `None` write processed GENDF data to file.
            The name of the GENDF file is the keyword argument.
        verbose : `bool`, optional, default is `False`
            flag to print NJOY input file to screen before running the
            executable.
        broadr : `bool`, optional, default is `True`
            option to generate gendf file with Doppler-broadened cross sections
        **kwargs : `dict`
            keyword argument to pass to `sandy.njoy.process`.

        Parameters for RECONR and BROADR
        --------------------------------
        err : `float`, optional
            reconstruction tolerance (default is 0.005)

        Parameters for GROUPR
        ---------------------
        chi : `bool`, optional
            Proccess the chi covariance(default is `False`)
        ign : `int`, optional
            neutron group option (default is 2, csewg 239-group structure)
        iwt_groupr : `int`, optional
            weight function option (default is 2, constant)
        mubar : `bool`, optional
            Proccess multigroup mubar (default is `False`)
        mt: `int` or iterable of `int`, optional
            run groupr only for the selected MT numbers
        nubar : `bool`, optional
            Proccess multigroup nubar (default is `False`)
        nuclide_production : `bool`, optional
            process multigroup activation yields (default is `False`)
        spectrum_groupr : iterable, optional
            Weight function as a iterable (default is None)
        sigz : iterable of `float`
            sigma zero values. The default is 1.0e10.
        xs : `bool`, optional
            Proccess multigroup xs (default is `True`)

        Returns
        -------
        gendf : `sandy.Gendf`
            Gendf object

        Examples
        --------
        Default test
        >>> endf6 = sandy.get_endf6_file("jeff_33", "xs", 10010)
        >>> out = endf6.get_gendf(verbose=True)
        moder
        20 -21 /
        reconr
        -21 -22 /
        'sandy runs njoy'/
        125 0 0 /
        0.005 0. /
        0/
        broadr
        -21 -22 -23 /
        125 1 0 0 0. /
        0.005 /
        293.6 /
        0 /
        groupr
        -21 -23 0 -24 /
        125 2 0 2 0 1 1 0 /
        'sandy runs groupr' /
        293.6/
        10000000000.0/
        3/
        0/
        0/
        moder
        -24 32 /
        stop

        Test keyword `sigz`
        >>> out = endf6.get_gendf(verbose=True, sigz=[1.0e10, 1e2])
        moder
        20 -21 /
        reconr
        -21 -22 /
        'sandy runs njoy'/
        125 0 0 /
        0.005 0. /
        0/
        broadr
        -21 -22 -23 /
        125 1 0 0 0. /
        0.005 /
        293.6 /
        0 /
        groupr
        -21 -23 0 -24 /
        125 2 0 2 0 1 2 0 /
        'sandy runs groupr' /
        293.6/
        10000000000.0 100.0/
        3/
        0/
        0/
        moder
        -24 32 /
        stop

        Test keyword `iwt_groupr`
        >>> out = endf6.get_gendf(verbose=True, iwt_groupr=3)
        moder
        20 -21 /
        reconr
        -21 -22 /
        'sandy runs njoy'/
        125 0 0 /
        0.005 0. /
        0/
        broadr
        -21 -22 -23 /
        125 1 0 0 0. /
        0.005 /
        293.6 /
        0 /
        groupr
        -21 -23 0 -24 /
        125 2 0 3 0 1 1 0 /
        'sandy runs groupr' /
        293.6/
        10000000000.0/
        3/
        0/
        0/
        moder
        -24 32 /
        stop

        Test keyword `ign_groupr`
        >>> out = endf6.get_gendf(verbose=True, ign_groupr=3)
        moder
        20 -21 /
        reconr
        -21 -22 /
        'sandy runs njoy'/
        125 0 0 /
        0.005 0. /
        0/
        broadr
        -21 -22 -23 /
        125 1 0 0 0. /
        0.005 /
        293.6 /
        0 /
        groupr
        -21 -23 0 -24 /
        125 3 0 2 0 1 1 0 /
        'sandy runs groupr' /
        293.6/
        10000000000.0/
        3/
        0/
        0/
        moder
        -24 32 /
        stop

        Test keyword `to_file`
        >>> endf6 = sandy.get_endf6_file("jeff_33", "xs", 10010)
        >>> out = endf6.get_gendf(to_file="out.gendf")
        >>> assert os.path.isfile('out.gendf')

        Test keyword `ek_groupr`
        >>> out = endf6.get_gendf(verbose=True, ek_groupr=sandy.energy_grids.CASMO12)
        moder
        20 -21 /
        reconr
        -21 -22 /
        'sandy runs njoy'/
        125 0 0 /
        0.005 0. /
        0/
        broadr
        -21 -22 -23 /
        125 1 0 0 0. /
        0.005 /
        293.6 /
        0 /
        groupr
        -21 -23 0 -24 /
        125 1 0 2 0 1 1 0 /
        'sandy runs groupr' /
        293.6/
        10000000000.0/
        12 /
        1.00000e-05 3.00000e-02 5.80000e-02 1.40000e-01 2.80000e-01 3.50000e-01 6.25000e-01 4.00000e+00 4.80520e+01 5.53000e+03 8.21000e+05 2.23100e+06 1.00000e+07 /
        3/
        0/
        0/
        moder
        -24 32 /
        stop

        U-238 test because it contains mubar, xs, chi and nubar:
        >>> endf6 = sandy.get_endf6_file('jeff_33','xs', 922380)
        >>> out = endf6.get_gendf(ek_groupr=sandy.energy_grids.CASMO12, verbose=True, err=1, nubar=True, mubar=True, chi=True)
        moder
        20 -21 /
        reconr
        -21 -22 /
        'sandy runs njoy'/
        9237 0 0 /
        1 0. /
        0/
        broadr
        -21 -22 -23 /
        9237 1 0 0 0. /
        1 /
        293.6 /
        0 /
        groupr
        -21 -23 0 -24 /
        9237 1 0 2 0 1 1 0 /
        'sandy runs groupr' /
        293.6/
        10000000000.0/
        12 /
        1.00000e-05 3.00000e-02 5.80000e-02 1.40000e-01 2.80000e-01 3.50000e-01 6.25000e-01 4.00000e+00 4.80520e+01 5.53000e+03 8.21000e+05 2.23100e+06 1.00000e+07 /
        3/
        3 251 'mubar' /
        5/
        5 18 'chi' /
        0/
        0/
        moder
        -24 32 /
        stop

        Test keyword `spectrum_groupr`
        >>> endf6 = sandy.get_endf6_file('jeff_33','xs', 10010)
        >>> spect = [1.000000e-5, 2.00000000, 3.000000e-2, 2.00000000, 5.800000e-2, 4.00000000, 3, 1]
        >>> out = endf6.get_gendf(spectrum_groupr=spect, ek_groupr=[1.000000e-5, 3.000000e-2, 5.800000e-2, 3], verbose=True, nubar=False, chi=False, mubar=False)
        moder
        20 -21 /
        reconr
        -21 -22 /
        'sandy runs njoy'/
        125 0 0 /
        0.005 0. /
        0/
        broadr
        -21 -22 -23 /
        125 1 0 0 0. /
        0.005 /
        293.6 /
        0 /
        groupr
        -21 -23 0 -24 /
        125 1 0 1 0 1 1 0 /
        'sandy runs groupr' /
        293.6/
        10000000000.0/
        3 /
        1.00000e-05 3.00000e-02 5.80000e-02 3.00000e+00 /
         0.00000000 0.00000000          0          0          1          4
                  4          1                                            
         1.000000-5 2.00000000 3.000000-2 2.00000000 5.800000-2 4.00000000
         3.00000000 1.00000000                                            
        /
        3/
        0/
        0/
        moder
        -24 32 /
        stop
        """
        kwds_njoy = kwargs.copy()
        if float(temperature) == 0:
            kwds_njoy["broadr"] = False
            kwds_njoy["thermr"] = False
            kwds_njoy["gaspr"] = False
            kwds_njoy["heatr"] = False
            kwds_njoy["purr"] = False
            kwds_njoy["unresr"] = False
            kwds_njoy['keep_pendf'] = False
        else:
            kwds_njoy["broadr"] = True
            kwds_njoy["thermr"] = kwds_njoy.get("thermr", False)
            kwds_njoy["gaspr"] = kwds_njoy.get("gaspr", False)
            kwds_njoy["heatr"] = kwds_njoy.get("heatr", False)
            kwds_njoy["purr"] = kwds_njoy.get("purr", False)
            kwds_njoy["unresr"] = kwds_njoy.get("unresr", False)
            kwds_njoy['keep_pendf'] = kwds_njoy.get('keep_pendf', False)

        kwds_njoy["acer"] = False
        kwds_njoy["keep_pendf"] = False

        kwds_njoy["nubar"] = nubar
        kwds_njoy["xs"] = xs
        kwds_njoy["chi"] = chi
        kwds_njoy["mubar"] = mubar

        with TemporaryDirectory() as td:
            endf6file = os.path.join(td, "endf6_file")
            self.to_file(endf6file)
            outputs = sandy.njoy.process(
                    endf6file,
                    groupr=True,
                    verbose=verbose,
                    temperatures=[temperature],
                    suffixes=[0],
                    err=err,
                    **kwds_njoy,
                    )[2]  # keep only gendf filename
            gendf_file = outputs["tape32"]
            groupr = sandy.Groupr.from_file(gendf_file)
            if to_file:
                groupr.to_file(to_file)
        return groupr

    def covariance_info(self, nubar=True, xs=True, mubar=True, chi=True):
        """
        Check the covariance information in the formatted file.

        Parameters
        ----------
        nubar : `bool`, optional
            default parameter for MF31 (default is `True`)
            it will overwrite what found in the file
        xs : `bool`, optional
            default parameter for MF33 (default is `True`)
            it will overwrite what found in the file
        mubar : `bool`, optional
            default parameter for MF34 (default is `True`)
            it will overwrite what found in the file
        chi : `bool`, optional
            default parameter for MF35 (default is `True`)
            it will overwrite what found in the file

        Returns
        -------
        cov_info : `dict`
            dictionary reporting if covariances were found.

        Notes
        -----
        .. note:: this method only works with MF31, MF33, MF34 and MF35

        Examples
        --------
        Check file contatining MF31, MF33, MF34 and MF35
        >>> endf6 = sandy.get_endf6_file('jeff_33', 'xs', 922380)
        >>> endf6.covariance_info()
        {'nubar': True, 'xs': True, 'mubar': True, 'chi': True}

        Set all values to `False`
        >>> endf6.covariance_info(xs=False, mubar=False, chi=False, nubar=False)
        {'nubar': False, 'xs': False, 'mubar': False, 'chi': False}

        2nd example without MF34
        >>> endf6 = sandy.get_endf6_file('jeff_33', 'xs', 922350)
        >>> endf6.covariance_info()
        {'nubar': True, 'xs': True, 'mubar': False, 'chi': True}

        If MF34 is not found, setting `mubar=True` won't change anything'
        >>> endf6 = sandy.get_endf6_file('jeff_33', 'xs', 922350)
        >>> endf6.covariance_info(mubar=True)
        {'nubar': True, 'xs': True, 'mubar': False, 'chi': True}

        All infos are `False` if no covariance is found
        >>> endf6 = sandy.get_endf6_file('jeff_33', 'xs', 10030)
        >>> endf6.covariance_info()
        {'nubar': False, 'xs': False, 'mubar': False, 'chi': False}
        """
        supported_mf = [31, 33, 34, 35]
        endf6_cov_mf = self.to_series().index.get_level_values("MF")\
                           .intersection(supported_mf)

        run_nubar = True if 31 in endf6_cov_mf else False
        run_xs = True if 33 in endf6_cov_mf else False
        run_mubar = True if 34 in endf6_cov_mf else False
        run_chi = True if 35 in endf6_cov_mf else False

        cov_info = {
            'nubar': run_nubar if nubar else False,
            'xs': run_xs if xs else False,
            'mubar': run_mubar if mubar else False,
            'chi': run_chi if chi else False,
            }
        return cov_info<|MERGE_RESOLUTION|>--- conflicted
+++ resolved
@@ -37,7 +37,6 @@
     URL_N_IRDFF_2_IAEA,
 
     NFPY_FILES_ENDFB_71_IAEA,
-<<<<<<< HEAD
     NFPY_FILES_ENDFB_80_IAEA,
     NFPY_FILES_JEFF_311_IAEA,
     NFPY_FILES_JEFF_33_IAEA,
@@ -48,26 +47,13 @@
     URL_NFPY_JEFF_33_IAEA,
     URL_NFPY_JENDL_40U_IAEA,
 
-=======
-    URL_NFPY_JENDL_40U_IAEA,
-    NFPY_FILES_JENDL_40U_IAEA,
-    URL_NFPY_JEFF_311_IAEA,
-    NFPY_FILES_JEFF_311_IAEA,    
-    URL_NFPY_JEFF_33_IAEA,
-    NFPY_FILES_JEFF_33_IAEA,
-    URL_DECAY_ENDFB_71_IAEA,
->>>>>>> 8c99979b
     DECAY_FILES_ENDFB_71_IAEA,
     DECAY_FILES_ENDFB_80_IAEA,
-<<<<<<< HEAD
-=======
-    URL_DECAY_JEFF_311_IAEA,
     DECAY_FILES_JEFF_311_IAEA,
-    URL_DECAY_JEFF_33_IAEA,
->>>>>>> 8c99979b
     DECAY_FILES_JEFF_33_IAEA,
     URL_DECAY_ENDFB_71_IAEA,
     URL_DECAY_ENDFB_80_IAEA,
+    URL_DECAY_JEFF_311_IAEA,
     URL_DECAY_JEFF_33_IAEA,
 
     TSL_FILES_ENDFB_71_IAEA,
@@ -212,14 +198,17 @@
             * `'jeff_33'`
             * `'endfb_80'`
             * `'jendl_40u'`
+        for 'dxs':
+            * `'jeff_33'`
+            * `'proton'`
     kind : `str`
         nuclear data type:
             * 'xs' is a standard neutron-induced nuclear data file
             * 'nfpy' is a Neutron-Induced Fission Product Yields nuclear data
               file
             * 'decay' is a Radioactive Decay Data nuclear data file
+            * 'dxs' is displacement cross section data file
             * 'tsl' is a Thermal Neutron Scattering Data file
-            * 'eig_val' is Eigenvalues of Covariance Matrices
     zam : `int` or 'all' or iterable
         zam = 'int' (individual nuclides) or iterable (group of nuclides)
             ZAM nuclide identifier $Z \\times 10000 + A \\times 10 + M$ where:
@@ -374,7 +363,6 @@
                 Available libraries are: {available_libs}
                 """
                 )
-<<<<<<< HEAD
     if kind == 'dxs':
         available_libs = (
             "jeff_33".upper(),
@@ -397,8 +385,6 @@
                 Available libraries are: {available_libs}
                 """
                 )
-=======
->>>>>>> 8c99979b
     elif kind == 'nfpy':
         available_libs = (
             "endfb_71".upper(),

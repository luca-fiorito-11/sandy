--- conflicted
+++ resolved
@@ -326,11 +326,7 @@
     return y
 
 
-<<<<<<< HEAD
-def line_numbers(length, istart=1):
-=======
 def line_numbers(length):
->>>>>>> defc48b3
     """
     Line number creator
 
@@ -338,11 +334,6 @@
     ----------
     length : 'int'
         Number of lines.
-<<<<<<< HEAD
-    istart : 'int', optional
-        Number from where start counting. The default is 1.
-=======
->>>>>>> defc48b3
 
     Returns
     -------
@@ -356,20 +347,6 @@
     >>> np.array(line_numbers(1.0e6+1)).min()
     1
     >>> np.array(line_numbers(1.0e4+1)).max()
-<<<<<<< HEAD
-    10001.0
-    """
-    iend = istart + length
-    if length < 100000:
-        ilines = np.arange(istart, iend).tolist()
-    else:
-        arr = np.arange(istart, 100000).astype(int).tolist()
-        ilines = arr*(int(length//len(arr)))
-        if len(ilines) != length:
-            diff = length - len(ilines)
-            ilines += arr[0:int(diff)]
-    return ilines
-=======
     10001
     >>> len(sandy.records.line_numbers(1.0e6))
     1000000
@@ -379,7 +356,6 @@
     iend = 1 + length
     ilines = np.tile(np.arange(1, 1e5, dtype=int), int(iend//99999)+1)
     return ilines[:int(length)].tolist()
->>>>>>> defc48b3
 
 
 def write_line(string, mat, mf, mt, iline):

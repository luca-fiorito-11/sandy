--- conflicted
+++ resolved
@@ -1,1388 +1,1382 @@
-import functools
-
-import numpy as np
-import scipy
-import scipy.linalg
-import scipy.sparse as sps
-from scipy import sparse
-import pandas as pd
-import logging
-import tables as tb
-import os
-from sandy.gls import sandwich, _gls_cov_update
-
-import sandy
-pd.options.display.float_format = '{:.5e}'.format
-
-__author__ = "Luca Fiorito"
-__all__ = [
-        "CategoryCov",
-        "triu_matrix",
-        "corr2cov",
-        "random_corr",
-        "random_cov",
-        ]
-
-S = np.array([[1, 1, 1],
-              [1, 2, 1],
-              [1, 3, 1]])
-var = np.array([[0, 0, 0],
-                [0, 2, 0],
-                [0, 0, 3]])
-minimal_covtest = pd.DataFrame(
-    [[9437, 2, 1e-2, 9437, 2, 1e-2, 0.02],
-     [9437, 2, 2e5, 9437, 2, 2e5, 0.09],
-     [9437, 2, 1e-2, 9437, 102, 1e-2, 0.04],
-     [9437, 2, 2e5, 9437, 102, 2e5, 0.05],
-     [9437, 102, 1e-2, 9437, 102, 1e-2, 0.01],
-     [9437, 102, 2e5, 9437, 102, 2e5, 0.01]],
-    columns=["MAT", "MT", "E", "MAT1", "MT1", 'E1', "VAL"]
-    )
-
-
-class CategoryCov():
-    """
-
-    Properties
-    ----------
-    data
-        covariance matrix as a dataframe
-    size
-        first dimension of the covariance matrix
-
-    Methods
-    -------
-    corr2cov
-        create a covariance matrix given a correlation matrix and a standard
-        deviation vector
-    from_stack
-        create a covariance matrix from a stacked `pd.DataFrame`
-    from_stdev
-        construct a covariance matrix from a standard deviation vector
-    from_var
-        construct a covariance matrix from a variance vector
-    get_corr
-        extract correlation matrix from covariance matrix
-    get_eig
-        extract eigenvalues and eigenvectors from covariance matrix
-    get_L
-        extract lower triangular matrix such that $C=L L^T$
-    get_std
-        extract standard deviations from covariance matrix
-    invert
-        calculate the inverse of the matrix
-    sampling
-        extract perturbation coefficients according to chosen distribution
-        and covariance matrix
-    """
-
-    def __repr__(self):
-        return self.data.__repr__()
-
-    def __init__(self, *args, **kwargs):
-        self.data = pd.DataFrame(*args, dtype=float, **kwargs)
-
-    @property
-    def data(self):
-        """
-        Covariance matrix as a dataframe.
-
-        Attributes
-        ----------
-        index : `pandas.Index` or `pandas.MultiIndex`
-            indices
-        columns : `pandas.Index` or `pandas.MultiIndex`
-            columns
-        values : `numpy.array`
-            covariance values as `float`
-
-        Returns
-        -------
-        `pandas.DataFrame`
-            covariance matrix
-
-        Notes
-        -----
-        ..note :: In the future, another tests will be implemented to check
-        that the covariance matrix is symmetric and have positive variances.
-
-        Examples
-        --------
-        >>> import pytest
-        >>> with pytest.raises(TypeError): sandy.CategoryCov(np.array[1])
-        >>> with pytest.raises(TypeError): sandy.CategoryCov(np.array([[1, 2], [2, -4]]))
-        >>> with pytest.raises(TypeError): sandy.CategoryCov(np.array([[1, 2], [3, 4]]))
-        """
-        return self._data
-
-    @data.setter
-    def data(self, data):
-        self._data = data
-
-        if not len(data.shape) == 2 and data.shape[0] == data.shape[1]:
-            raise TypeError("Covariance matrix must have two dimensions")
-
-        if not (np.diag(data) >= 0).all():
-            raise TypeError("Covariance matrix must have positive variance")
-
-<<<<<<< HEAD
-        if not np.allclose(data, data.T):
-            raise TypeError("Covariance matrix must be symmetric") 
-
-=======
-        if not np.allclose(data.values, data.values.T):
-            raise TypeError("Covariance matrix must be symmetric")
->>>>>>> ee55a6f0
-
-    @property
-    def size(self):
-        return self.data.values.shape[0]
-
-    @classmethod
-    def random_corr(cls, size, correlations=True, seed=None, **kwargs):
-        """
-        >>> sandy.CategoryCov.random_corr(2, seed=1)
-                    0           1
-        0 1.00000e+00 4.40649e-01
-        1 4.40649e-01 1.00000e+00
-
-        >>> sandy.CategoryCov.random_corr(2, correlations=False, seed=1)
-                    0           1
-        0 1.00000e+00 0.00000e+00
-        1 0.00000e+00 1.00000e+00
-        """
-        np.random.seed(seed=seed)
-        corr = np.eye(size)
-        if correlations:
-            offdiag = np.random.uniform(-1, 1, size**2).reshape(size, size)
-            up = np.triu(offdiag, 1)
-        else:
-            up = np.zeros([size, size])
-        corr += up + up.T
-        return cls(corr, **kwargs)
-
-    @classmethod
-    def random_cov(cls, size, stdmin=0.0, stdmax=1.0, correlations=True,
-                   seed=None, **kwargs):
-        """
-        Construct a covariance matrix with random values
-
-        Parameters
-        ----------
-        size : `int`
-            Dimension of the original matrix
-        stdmin : `float`, default is 0
-            minimum value of the uniform standard deviation vector
-        stdmax : `float`, default is 1
-            maximum value of the uniform standard deviation vector
-        correlation : `bool`, default is True
-            flag to insert the random correlations in the covariance matrix
-        seed : `int`, optional, default is `None`
-            seed for the random number generator (by default use `numpy`
-            dafault pseudo-random number generator)
-
-        Returns
-        -------
-        `CategoryCov`
-            object containing covariance matrix
-
-        Examples
-        --------
-        >>> sandy.CategoryCov.random_cov(2, seed=1)
-                    0           1
-        0 2.15373e-02 5.97134e-03
-        1 5.97134e-03 8.52642e-03
-        """
-        corr = random_corr(size, correlations=correlations, seed=seed)
-        std = np.random.uniform(stdmin, stdmax, size)
-        return CategoryCov(corr).corr2cov(std)
-
-    @classmethod
-    def from_stdev(cls, std):
-        """
-        Construct the covariance matrix from the standard deviation vector.
-
-        Parameters
-        ----------
-        var : 1D iterable
-            Standar deviation vector.
-
-        Returns
-        -------
-        `CategoryCov`
-            Object containing the covariance matrix.
-
-        Example
-        -------
-        Create covariance from stdev in `pd.Series`.
-        >>> var = pd.Series(np.array([0, 2, 3]), index=pd.Index(["A", "B", "C"]))
-        >>> std = np.sqrt(var)
-        >>> cov = sandy.CategoryCov.from_stdev(std)
-        >>> cov
-                    A           B           C
-        A 0.00000e+00 0.00000e+00 0.00000e+00
-        B 0.00000e+00 2.00000e+00 0.00000e+00
-        C 0.00000e+00 0.00000e+00 3.00000e+00
-        """
-        std_ = pd.Series(std)
-        return cls.from_var(std_ * std_)
-
-    @classmethod
-    def from_var(cls, var):
-        """
-        Construct the covariance matrix from the variance vector.
-
-        Parameters
-        ----------
-        var : 1D iterable
-            Variance vector.
-
-        Returns
-        -------
-        `CategoryCov`
-            Object containing the covariance matrix.
-
-        Example
-        -------
-        Create covariance from variance in `pd.Series`.
-        >>> var = pd.Series(np.array([0, 2, 3]), index=pd.Index(["A", "B", "C"]))
-        >>> cov = sandy.CategoryCov.from_var(var)
-        >>> cov
-                    A           B           C
-        A 0.00000e+00 0.00000e+00 0.00000e+00
-        B 0.00000e+00 2.00000e+00 0.00000e+00
-        C 0.00000e+00 0.00000e+00 3.00000e+00
-
-        Create covariance from variance in list.
-        >>> sandy.CategoryCov.from_var([1, 2, 3])
-                    0           1           2
-        0 1.00000e+00 0.00000e+00 0.00000e+00
-        1 0.00000e+00 2.00000e+00 0.00000e+00
-        2 0.00000e+00 0.00000e+00 3.00000e+00
-        """
-        var_ = pd.Series(var)
-        values = np.diag(var_)
-        cov = pd.DataFrame(values, index=var_.index, columns=var_.index)
-        return cls(cov)
-
-    @classmethod
-    def from_stack(cls, data_stack, index, columns, values, rows=10000000,
-                   kind='upper'):
-        """
-        Create a covariance matrix from a stacked dataframe.
-
-        Parameters
-        ----------
-        data_stack : `pd.Dataframe`
-            Stacked dataframe.
-        index : 1D iterable, optional
-            Index of the final covariance matrix.
-        columns : 1D iterable, optional
-            Columns of the final covariance matrix.
-        values : `str`, optional
-            Name of the column where the values are located.
-        rows : `int`, optional
-            Number of rows to take into account into each loop. The default
-            is 10000000.
-        kind : `str`, optional
-            Select if the stack data represents upper or lower triangular
-            matrix. The default is 'upper.
-
-        Returns
-        -------
-        `sandy.CategoryCov`
-            Covarinace matrix.
-
-        Examples
-        --------
-        If the stack data represents the covariance matrix:
-        >>> S = pd.DataFrame(np.array([[1, 1, 1], [1, 2, 1], [1, 1, 1]]))
-        >>> S = S.stack().reset_index().rename(columns = {'level_0': 'dim1', 'level_1': 'dim2', 0: 'cov'})
-        >>> S = S[S['cov'] != 0]
-        >>> sandy.CategoryCov.from_stack(S, index=['dim1'], columns=['dim2'], values='cov', kind='all')
-        dim2           0           1           2
-        dim1                                    
-        0    1.00000e+00 1.00000e+00 1.00000e+00
-        1    1.00000e+00 2.00000e+00 1.00000e+00
-        2    1.00000e+00 1.00000e+00 1.00000e+00
-
-        If the stack data represents only the upper triangular part of the
-        covariance matrix:
-        >>> test_1 = sandy.CategoryCov.from_stack(minimal_covtest, index=["MAT", "MT", "E"], columns=["MAT1", "MT1", "E1"], values='VAL').data
-        >>> test_1
-        	        MAT1	    9437
-                    MT1	        2	                    102
-                    E1	        1.00000e-02	2.00000e+05	1.00000e-02	2.00000e+05
-        MAT	   MT	E				
-        9437	2	1.00000e-02	2.00000e-02	0.00000e+00	4.00000e-02	0.00000e+00
-                    2.00000e+05	0.00000e+00	9.00000e-02	0.00000e+00	5.00000e-02
-              102	1.00000e-02	4.00000e-02	0.00000e+00	1.00000e-02	0.00000e+00
-                    2.00000e+05	0.00000e+00	5.00000e-02	0.00000e+00	1.00000e-02
-
-        >>> test_2 = sandy.CategoryCov.from_stack(minimal_covtest, index=["MAT", "MT", "E"], columns=["MAT1", "MT1", "E1"], values='VAL', rows=1).data
-        >>> test_2
-        	        MAT1	    9437
-                    MT1	        2	                    102
-                    E1	        1.00000e-02	2.00000e+05	1.00000e-02	2.00000e+05
-        MAT	   MT	E				
-        9437	2	1.00000e-02	2.00000e-02	0.00000e+00	4.00000e-02	0.00000e+00
-                    2.00000e+05	0.00000e+00	9.00000e-02	0.00000e+00	5.00000e-02
-              102	1.00000e-02	4.00000e-02	0.00000e+00	1.00000e-02	0.00000e+00
-                    2.00000e+05	0.00000e+00	5.00000e-02	0.00000e+00	1.00000e-02
-
-        >>> assert (test_1 == test_2).all().all()
-
-        If the stack data represents only the lower triangular part of the
-        covariance matrix:
-        >>> test_1 = sandy.CategoryCov.from_stack(minimal_covtest, index=["MAT1", "MT1", "E1"], columns=["MAT", "MT", "E"], values='VAL', kind="lower").data
-        >>> test_1
-        	        MAT	        9437
-                    MT	        2	                    102
-                    E	        1.00000e-02	2.00000e+05	1.00000e-02	2.00000e+05
-        MAT1  MT1	E1				
-        9437	2	1.00000e-02	2.00000e-02	0.00000e+00	4.00000e-02	0.00000e+00
-                    2.00000e+05	0.00000e+00	9.00000e-02	0.00000e+00	5.00000e-02
-              102	1.00000e-02	4.00000e-02	0.00000e+00	1.00000e-02	0.00000e+00
-                    2.00000e+05	0.00000e+00	5.00000e-02	0.00000e+00	1.00000e-02
-
-        >>> test_2 = sandy.CategoryCov.from_stack(minimal_covtest, index=["MAT1", "MT1", "E1"], columns=["MAT", "MT", "E"], values='VAL', kind="lower", rows=1).data
-        >>> test_2
-        	        MAT 	    9437
-                    MT	        2	                    102
-                    E	        1.00000e-02	2.00000e+05	1.00000e-02	2.00000e+05
-        MAT1  MT1	E1				
-        9437	2	1.00000e-02	2.00000e-02	0.00000e+00	4.00000e-02	0.00000e+00
-                    2.00000e+05	0.00000e+00	9.00000e-02	0.00000e+00	5.00000e-02
-              102	1.00000e-02	4.00000e-02	0.00000e+00	1.00000e-02	0.00000e+00
-                    2.00000e+05	0.00000e+00	5.00000e-02	0.00000e+00	1.00000e-02
-
-        >>> assert (test_1 == test_2).all().all()
-        """
-        cov = segmented_pivot_table(data_stack, rows=rows, index=index,
-                                    columns=columns, values=values)
-        if kind == 'all':
-            return cls(cov)
-        else:
-            return triu_matrix(cov, kind=kind)
-
-    def get_std(self):
-        """
-        Extract standard deviations.
-
-        Returns
-        -------
-        `pandas.Series`
-            1d array of standard deviations
-
-        Examples
-        --------
-        >>> sandy.CategoryCov([[1, 0.4],[0.4, 1]]).get_std()
-        0   1.00000e+00
-        1   1.00000e+00
-        Name: STD, dtype: float64
-        """
-        cov = self.to_sparse().diagonal()
-        std = np.sqrt(cov)
-        return pd.Series(std, index=self.data.index, name="STD")
-
-    def get_eig(self, tolerance=None):
-        """
-        Extract eigenvalues and eigenvectors.
-
-        Parameters
-        ----------
-        tolerance : `float`, optional, default is `None`
-            replace all eigenvalues smaller than a given tolerance with zeros.
-            The replacement condition is implemented as:
-
-            .. math::
-                $$
-                \frac{e_i}{e_{MAX}} < tolerance
-                $$
-
-            Then, a `tolerance=1e-3` will replace all eigenvalues
-            1000 times smaller than the largest eigenvalue.
-            A `tolerance=0` will replace all negative eigenvalues.
-
-        Returns
-        -------
-        `Pandas.Series`
-            array of eigenvalues
-        `pandas.DataFrame`
-            matrix of eigenvectors
-
-        Notes
-        -----
-        .. note:: only the real part of the eigenvalues is preserved
-        
-        .. note:: the discussion associated to the implementeation
-                  of this algorithm is available [here](https://github.com/luca-fiorito-11/sandy/discussions/135)
-
-        Examples
-        --------
-        Extract eigenvalues of correlation matrix.
-        >>> sandy.CategoryCov([[1, 0.4], [0.4, 1]]).get_eig()[0]
-        0   1.40000e+00
-        1   6.00000e-01
-        Name: EIG, dtype: float64
-
-        Extract eigenvectors of correlation matrix.
-        >>> sandy.CategoryCov([[1, 0.4], [0.4, 1]]).get_eig()[1]
-                    0            1
-        0 7.07107e-01 -7.07107e-01
-        1 7.07107e-01  7.07107e-01
-
-        Extract eigenvalues of covariance matrix.
-        >>> sandy.CategoryCov([[0.1, 0.1], [0.1, 1]]).get_eig()[0]
-        0   8.90228e-02
-        1   1.01098e+00
-        Name: EIG, dtype: float64
-
-        Set up a tolerance.
-        >>> sandy.CategoryCov([[0.1, 0.1], [0.1, 1]]).get_eig(tolerance=0.1)[0]
-        0   0.00000e+00
-        1   1.01098e+00
-        Name: EIG, dtype: float64
-
-        Test with negative eigenvalues.
-        >>> sandy.CategoryCov([[1, 2], [2, 1]]).get_eig()[0]
-        0    3.00000e+00
-        1   -1.00000e+00
-        Name: EIG, dtype: float64
-
-        Replace negative eigenvalues.
-        >>> sandy.CategoryCov([[1, 2], [2, 1]]).get_eig(tolerance=0)[0]
-        0   3.00000e+00
-        1   0.00000e+00
-        Name: EIG, dtype: float64
-
-        Check output size.
-        >>> cov = sandy.CategoryCov.random_cov(50, seed=11)
-        >>> assert cov.get_eig()[0].size == cov.data.shape[0] == 50
-
-        >>> sandy.CategoryCov([[1, 0.2, 0.1], [0.2, 2, 0], [0.1, 0, 3]]).get_eig()[0]
-        0   9.56764e-01
-        1   2.03815e+00
-        2   3.00509e+00
-        Name: EIG, dtype: float64
-
-        Real test on H1 file
-        >>> endf6 = sandy.get_endf6_file("jeff_33", "xs", 10010)
-        >>> ek = sandy.energy_grids.CASMO12
-        >>> err = endf6.get_errorr(errorr_kws=dict(ek=ek), err=1)["errorr33"]
-        >>> cov = err.get_cov()
-        >>> cov.get_eig()[0].sort_values(ascending=False).head(7)
-        0    3.66411e-01
-        1    7.05311e-03
-        2    1.55346e-03
-        3    1.60175e-04
-        4    1.81374e-05
-        5    1.81078e-06
-        6    1.26691e-07
-        Name: EIG, dtype: float64
-
-        >>> assert not (cov.get_eig()[0] >= 0).all()
-
-        >>> assert (cov.get_eig(tolerance=0)[0] >= 0).all()
-        """
-        E, V = scipy.linalg.eig(self.data)
-        E = pd.Series(E.real, name="EIG")
-        V = pd.DataFrame(V.real)
-        if tolerance is not None:
-            E[E/E.max() < tolerance] = 0
-        return E, V
-
-    def get_svd(self, check_finite=False, **kwargs):
-        return scipy.linalg.svd(self.data, check_finite=check_finite, **kwargs)
-        
-    def get_corr(self):
-        """
-        Extract correlation matrix.
-
-        Returns
-        -------
-        df : :obj: `CetgoryCov`
-            correlation matrix
-
-        Examples
-        --------
-        >>> sandy.CategoryCov([[4, 2.4],[2.4, 9]]).get_corr()
-                    0           1
-        0 1.00000e+00 4.00000e-01
-        1 4.00000e-01 1.00000e+00
-        """
-        cov = self.data.values
-        with np.errstate(divide='ignore', invalid='ignore'):
-            coeff = np.true_divide(1, self.get_std().values)
-            coeff[~ np.isfinite(coeff)] = 0   # -inf inf NaN
-        corr = np.multiply(np.multiply(cov, coeff).T, coeff)
-        df =  pd.DataFrame(
-            corr,
-            index=self.data.index,
-            columns=self.data.columns,
-            )
-        return self.__class__(df)
-
-    def invert(self):
-        """
-        Method for calculating the inverse matrix.
-
-        Returns
-        -------
-        `pandas.DataFrame`
-            The inverse matrix.
-
-        Notes
-        -----
-        Many covariance matrices for nuclear data are ill-defined and might
-        have condition numbers that make the matrix inversion process
-        impossible.
-        To make up for this limitation we produce the (Moore-Penrose)
-        pseudo-inverse of a Hermitian matrix, as implemented in `numpy`.
-        Default options are used.
-        This method does not require any pre-processing of the covariance
-        data, e.g. removing zeros from the matrix diagonal or truncating
-        eigenvalues.
-        
-        >>> c = sandy.CategoryCov(np.diag(np.array([1, 2, 3])))
-        >>> c.invert()
-                    0           1           2
-        0 1.00000e+00 0.00000e+00 0.00000e+00
-        1 0.00000e+00 5.00000e-01 0.00000e+00
-        2 0.00000e+00 0.00000e+00 3.33333e-01
-
-        Test product $A^T A = 1$.
-        >>> c = sandy.CategoryCov([[2, 0.5], [0.5, 2]])
-        >>> np.testing.assert_array_almost_equal(c.data @ c.invert(), np.eye(2))
-
-        Test inverse of inverse.
-        >>> c = sandy.CategoryCov(np.diag(np.array([1, 2, 3])))
-        >>> np.testing.assert_array_equal(sandy.CategoryCov(c.invert()).invert(), c.data)
-        
-        Test on real ND covariance. With previous implementation this test failed.
-        >>> c = sandy.get_endf6_file("jeff_33", "xs", 10010).get_errorr(err=1, errorr_kws=dict(mt=102))["errorr33"].get_cov()
-        >>> cinv = c.invert()
-        >>> a = c.data.values
-        >>> b = cinv.values
-        >>> np.testing.assert_array_almost_equal(a, a @ b @  a, decimal=4)
-        >>> assert (cinv.index == c.data.index).all()
-        >>> assert (cinv.columns == c.data.columns).all()
-        """
-        return pd.DataFrame(
-            np.linalg.pinv(self.data, hermitian=True),
-            index=self.data.index,
-            columns=self.data.columns,
-        )  # do not return CategoryCov because variance can be negative
-
-    def sampling(self, nsmp, seed=None, pdf='normal', tolerance=1e-10, relative=True, **kwargs):
-        """
-        Extract perturbation coefficients according to chosen distribution with
-        covariance from given covariance matrix. See note for non-normal
-        distribution sampling.
-        The samples' mean will be 1 or 0 depending on `relative` kwarg.
-
-        Parameters
-        ----------
-        nsmp : `int`
-            number of samples.
-        seed : `int`, optional, default is `None`
-            seed for the random number generator (by default use `numpy`
-            dafault pseudo-random number generator).
-        pdf : `str`, optional, default is 'normal'
-            random numbers distribution.
-            Available distributions are:
-                * `'normal'`
-                * `'uniform'`
-                * `'lognormal'`
-        tolerance : `float`, optional, default is `None`
-            replace all eigenvalues smaller than a given tolerance with zeros.
-        relative : `bool`, optional, default is `True`
-            flag to switch between relative and absolute covariance matrix
-            handling
-                * `True`: samples' mean will be 1
-                * `False`: samples' mean will be 0
-                
-        Returns
-        -------
-        `sandy.Samples`
-            object containing samples
-
-        Notes
-        -----
-        .. note:: sampling with uniform distribution is performed on
-            diagonal covariance matrix, neglecting all correlations.
-
-        .. note:: sampling with relative covariance matrix is performed
-            setting all the negative perturbation coefficients equal to 0
-            and the ones larger than 2 equal to 2 for normal distribution, or
-            adjusting the standard deviations in such a way that negative
-            samples are avoided for uniform distribution.
-
-        .. note:: sampling with lognormal distribution gives a set of samples
-            with mean=1 since a lognormal distribution cannot have mean=0.
-            In this case the `relative` parameter does not apply to it.
-
-        Examples
-        --------
-        Common parameters.
-        >>> seed = 11
-        >>> nsmp = 1e5
-        
-        Create Positive-Definite covariance matrix with small stdev.
-        >>> index = columns = ["A", "B"]
-        >>> c = pd.DataFrame([[1, 0.4],[0.4, 1]], index=index, columns=index) / 10
-        >>> cov = sandy.CategoryCov(c)
-
-        Draw relative samples using different distributions.
-        >>> smp_n = cov.sampling(nsmp, seed=seed, pdf='normal')
-        >>> smp_ln = cov.sampling(nsmp, seed=seed, pdf='lognormal')
-        >>> smp_u = cov.sampling(nsmp, seed=seed, pdf='uniform')
-
-        The sample mean converges to a unit vector.
-        >>> np.testing.assert_array_almost_equal(smp_n.get_mean(), [1, 1], decimal=2)
-        >>> np.testing.assert_array_almost_equal(smp_ln.get_mean(), [1, 1], decimal=2)
-        >>> np.testing.assert_array_almost_equal(smp_u.get_mean(), [1, 1], decimal=2)
-
-        The sample covariance converges to the original one.
-        >>> np.testing.assert_array_almost_equal(smp_n.get_cov(), c, decimal=3)
-        >>> np.testing.assert_array_almost_equal(smp_ln.get_cov(), c, decimal=3)
-        >>> np.testing.assert_array_almost_equal(np.diag(smp_u.get_cov()), np.diag(c), decimal=3)
-
-        Samples are reproducible by setting a seed.
-        assert cov.sampling(nsmp, seed=seed, pdf='normal').data.equals(smp_n.data)
-
-
-
-        Create Positive-Definite covariance matrix with small stdev (small negative eig).
-        >>> c = pd.DataFrame([[1, 1.2],[1.2, 1]], index=index, columns=index) / 10
-        >>> cov = sandy.CategoryCov(c)
-
-        >>> smp_0 = cov.sampling(nsmp, seed=seed, pdf='normal', tolerance=0)
-        >>> np.testing.assert_array_almost_equal(np.diag(smp_0.get_cov()), np.diag(c), decimal=2)
-        >>> smp_inf = cov.sampling(nsmp, seed=seed, pdf='normal', tolerance=np.inf)
-        >>> import pytest
-        >>> with pytest.raises(Exception):
-        ...    raise np.testing.assert_array_almost_equal(np.diag(smp_0.get_cov()), np.diag(c), decimal=1)
-
-
-
-        Create Positive-Definite covariance matrix with small stdev (large negative eig).
-        >>> c = pd.DataFrame([[1, 4],[4, 1]], index=index, columns=index) / 10
-        >>> cov = sandy.CategoryCov(c)
-        
-        Samples kind of converge only if we set a low tolerance
-        >>> smp_0 = cov.sampling(nsmp, seed=seed, pdf='normal', tolerance=0)
-        >>> with pytest.raises(Exception):
-        ...    raise np.testing.assert_array_almost_equal(np.diag(smp_0.get_cov()), np.diag(c), decimal=1)
-        >>> smp_inf = cov.sampling(nsmp, seed=seed, pdf='normal', tolerance=np.inf)
-        >>> with pytest.raises(Exception):
-        ...    raise np.testing.assert_array_almost_equal(np.diag(smp_0.get_cov()), np.diag(c), decimal=1)
-
-
-
-        Create Positive-Definite covariance matrix with large stdev.
-        >>> index = columns = ["A", "B"]
-        >>> c = pd.DataFrame([[1, 0.4],[0.4, 1]], index=index, columns=index) / 10
-        >>> cov = sandy.CategoryCov(c)
-
-        Need to increase the amount of samples
-        >>> nsmp = 1e6
-
-        The sample mean still converges to a unit vector.
-        >>> np.testing.assert_array_almost_equal(smp_n.get_mean(), [1, 1], decimal=2)
-        >>> np.testing.assert_array_almost_equal(smp_ln.get_mean(), [1, 1], decimal=2)
-        >>> np.testing.assert_array_almost_equal(smp_u.get_mean(), [1, 1], decimal=2)
-
-        Only the lognormal covariance still converges.
-        >>> with pytest.raises(Exception):   
-        ...    raise np.testing.assert_array_almost_equal(smp_n.get_cov(), c, decimal=1)
-        >>> np.testing.assert_array_almost_equal(smp_ln.get_cov(), c, decimal=2)
-        >>> with pytest.raises(Exception):   
-        ...    raise np.testing.assert_array_almost_equal(np.diag(smp_u.get_cov()), np.diag(c), decimal=1)
-        """
-        allowed_pdf = [
-            "normal",
-            "lognormal",
-            "uniform",
-            ]
-        if pdf not in allowed_pdf:
-            raise ValueError("`pdf='lognormal'` not allowed")
-
-        if not relative and pdf=='lognormal':
-            raise ValueError("`pdf='lognormal'` and `relative=False` is not a valid combination")
-        
-        nsmp_ = int(nsmp)
-
-        # -- Draw IID samples with mu=0 and std=1
-        np.random.seed(seed=seed)
-        if pdf == 'uniform':
-            a = np.sqrt(12) / 2
-            y = np.random.uniform(-a, a, (self.size, nsmp_))
-        else:
-            y = np.random.randn(self.size, nsmp_)
-
-        # -- Fix covariance matrix according to distribution
-        if pdf == 'uniform':
-            # no cross-correlation term is considered
-            if relative:
-                a = np.sqrt(12) / 2 # upper bound of the distribution y
-                std = np.sqrt(np.diag(self.data)) 
-                std_modified = np.where(std < 1 / a, std, 1 / a)
-                cov = np.diag(std_modified**2)
-            else:
-                cov = np.diag(np.diag(self.data))
-            to_decompose = self.__class__(cov, index=self.data.index, columns=self.data.columns)
-        elif pdf == 'lognormal':
-            ucov = np.log(self.sandwich(np.eye(self.size)).data + 1).values  # covariance matrix of underlying normal distribution
-            to_decompose = self.__class__(ucov, index=self.data.index, columns=self.data.columns)
-        else:
-            to_decompose = self
-
-        # -- Decompose covariance into lower triangular
-        L = to_decompose.get_L(tolerance=tolerance)
-
-        # -- Apply covariance to samples
-        inner = (sparse.csr_matrix(L.values) @ sparse.csr_matrix(y)).todense()
-
-        index = self.data.index
-        columns = list(range(nsmp_))
-        samples = pd.DataFrame(inner, index=index, columns=columns)
-
-        # -- Fix sample (and sample mean) according to distribution
-        if pdf == 'lognormal':
-            mu = np.ones(self.size)
-            umu = np.log(mu**2 / np.sqrt(np.diag(self.data) + mu**2))   # mean of the underlying normal distribution
-            samples = np.exp(samples.add(umu, axis=0))
-        elif relative:
-            samples += 1
-            lower_bound = samples > 0
-            upper_bound = samples < 2
-            samples = samples.where(lower_bound, 0)
-            samples = samples.where(upper_bound, 2)
-
-        return sandy.Samples(samples)
-
-    def gls_cov_update(self, S, Vy_extra=None):
-        """
-        Perform GlS update for a given covariance matrix, sensitivity and
-        covariance matrix of the extra information:
-        .. math::
-            $$
-            V_{x_{post}} = V_{x_{prior}} - V_{x_{prior}}\cdot S^T\cdot \left(S\cdot V_{x_{prior}}\cdot S^T + V_{y_{extra}}\right)^{-1}\cdot S\cdot V_{x_{prior}}
-            $$
-
-        Parameters
-        ----------
-        Vy_extra : 2D iterable or sigle element 1D iterable
-            covariance matrix of the extra information,
-            (M, M) or (1,).
-        S : 2D or 1D iterable
-            Sensitivity matrix (M, N) or sensitivity vector (N,).
-
-        Returns
-        -------
-        `sandy.CategoryCov`
-            `CategoryCov` object corresponding to the updated covariance matrix
-            adjusted with the GLS technique.
-
-        Notes
-        -----
-        .. note:: If Vy_extra=None the constraint GLS update technique
-        will be performed
-
-        Example
-        -------
-        >>> S = np.array([[1, 2], [3, 4]])
-        >>> cov = sandy.CategoryCov.from_var([1, 1])
-        >>> Vy = np.diag(pd.Series([1, 1]))
-        >>> cov.gls_cov_update(S, Vy)
-                     0            1
-        0  6.00000e-01 -4.00000e-01
-        1 -4.00000e-01  3.14286e-01
-
-        >>> cov = pd.DataFrame([[1, 0], [0, 1]], index=[2, 3], columns=[2, 3])
-        >>> cov = sandy.CategoryCov(cov)
-        >>> cov.gls_cov_update(S, Vy)
-                    2            3
-        2  6.00000e-01 -4.00000e-01
-        3 -4.00000e-01  3.14286e-01
-
-        >>> S = pd.DataFrame([[1, 0], [0, 1], [0, 1]], index=[2, 3, 4], columns=[1, 2])
-        >>> cov = pd.DataFrame([[1, 0], [0, 1]], index=[2, 3], columns=[2, 3])
-        >>> cov = sandy.CategoryCov(cov)
-        >>> Vy = np.diag(pd.Series([1, 1, 1]))
-        >>> cov.gls_cov_update(S, Vy)
-                    2           3
-        2 5.00000e-01 0.00000e+00
-        3 0.00000e+00 3.33333e-01
-
-        >>> S = np.array([1, 2])
-        >>> cov = sandy.CategoryCov.from_var([1, 1])
-        >>> Vy = [1]
-        >>> cov.gls_cov_update(S, Vy)
-                     0            1
-        0  8.33333e-01 -3.33333e-01
-        1 -3.33333e-01  3.33333e-01
-        """
-        idx = self.data.index
-        S_ = np.array(S)
-        if Vy_extra is not None:
-            Vy_extra_ = pd.DataFrame(Vy_extra).values
-            Vx_post = _gls_cov_update(self.data.values, S_, Vy_extra=Vy_extra_)
-        else:
-            Vx_post = _gls_cov_update(self.data.values, S_)
-        Vx_post = pd.DataFrame(Vx_post, index=idx, columns=idx)
-        return self.__class__(Vx_post)
-
-    def sandwich(self, s):
-        """
-        Apply the "sandwich formula" to the CategoryCov object for a given
-        sensitivity. According with http://dx.doi.org/10.1016/j.anucene.2015.10.027,
-        the moment propagation equation is implemented as:
-
-           .. math::
-               $$
-               V_R = S\cdot V_P\cdot S^T
-               $$
-
-        Parameters
-        ----------
-        s : 1D or 2D iterable
-            General sensitivities (N,) or (M, N) with N the size of the
-            `CategoryCov` object.
-
-        Returns
-        -------
-        `sandy.CategoryCov`
-            `CategoryCov` object corresponding to the response covariance matrix
-            obtained with the sandwich formula.
-
-        Examples
-        --------
-        >>> var = np.array([1, 2, 3])
-        >>> s = np.array([[1, 2, 3]])
-        >>> assert s.shape == (1, 3)
-        >>> cov = sandy.CategoryCov.from_var(var)
-        >>> cov.sandwich(s)
-                    0
-        0 3.60000e+01
-
-        >>> s = np.array([1, 2, 3])
-        >>> var = pd.Series([1, 2, 3])
-        >>> cov = sandy.CategoryCov.from_var(var)
-        >>> sensitivity = np.diag(s)
-        >>> cov.sandwich(sensitivity)
-                    0           1           2
-        0 1.00000e+00 0.00000e+00 0.00000e+00
-        1 0.00000e+00 8.00000e+00 0.00000e+00
-        2 0.00000e+00 0.00000e+00 2.70000e+01
-
-        >>> s = pd.DataFrame([[1, 0, 1], [0, 1, 1]], index=[2, 3], columns=[2, 3, 4]).T
-        >>> cov = pd.DataFrame([[1, 0], [0, 1]], index=[2, 3], columns=[2, 3])
-        >>> cov = sandy.CategoryCov(cov)
-        >>> cov.sandwich(s)
-                    2           3           4
-        2 1.00000e+00 0.00000e+00 1.00000e+00
-        3 0.00000e+00 1.00000e+00 1.00000e+00
-        4 1.00000e+00 1.00000e+00 2.00000e+00
-        """
-        s_ = pd.DataFrame(s)
-        index = s_.index
-        sandwich_ = sandwich(self.data.values, s_.values)
-        if len(sandwich_.shape) == 0: 
-            sandwich_ = [sandwich_]
-        sandwich_ = pd.DataFrame(sandwich_, index=index, columns=index)
-        return self.__class__(sandwich_)
-
-    def corr2cov(self, std):
-        """
-        Produce covariance matrix given correlation matrix and standard
-        deviation array.
-        Same as :obj: `corr2cov` but it works with :obj: `CategoryCov`
-        instances.
-
-        Parameters
-        ----------
-        corr : :obj: `CategoryCov`
-            square 2D correlation matrix
-        std : 1d iterable
-            array of standard deviations
-
-        Returns
-        -------
-        :obj: `CategoryCov`
-            covariance matrix
-
-        Examples
-        --------
-        Initialize index and columns
-        >>> idx = ["A", "B", "C"]
-        >>> std = np.array([1, 2, 3])
-        >>> corr = sandy.CategoryCov([[1, 0, 2], [0, 3, 0], [2, 0, 1]], index=idx, columns=idx)
-        >>> corr.corr2cov(std)
-                    A           B           C
-        A 1.00000e+00 0.00000e+00 6.00000e+00
-        B 0.00000e+00 1.20000e+01 0.00000e+00
-        C 6.00000e+00 0.00000e+00 9.00000e+00
-        """
-        cov = corr2cov(self.data, std)
-        index = self.data.index
-        columns = self.data.columns
-        return self.__class__(cov, index=index, columns=columns)
-
-    def to_sparse(self, method='csr_matrix'):
-        """
-        Method to extract `CategoryCov` values into a sparse matrix
-
-        Parameters
-        ----------
-        method : `str`, optional
-            SciPy 2-D sparse matrix. The default is 'csr_matrix'.
-
-        Methods
-        -------
-        `csr_matrix`:
-            Compressed Sparse Row matrix.
-        `bsr_matrix`:
-            Block Sparse Row matrix.
-        `coo_matrix`:
-            A sparse matrix in COOrdinate format.
-        `csc_matrix`:
-            Compressed Sparse Column matrix.
-        `dia_matrix`:
-            Sparse matrix with DIAgonal storage.
-        `dok_matrix`:
-            Dictionary Of Keys based sparse matrix.
-        `lil_matrix`:
-            Row-based list of lists sparse matrix.
-
-        Returns
-        -------
-        data_sp : `scipy.sparse.matrix`
-            `CategoryCov` instance values stored as a sparse matrix
-        """
-        data = self.data.values
-        if method == 'csr_matrix':
-            data_sp = sps.csr_matrix(data)
-        elif method == 'bsr_matrix':
-            data_sp = sps.bsr_matrix(data)
-        elif method == 'coo_matrix':
-            data_sp = sps.coo_matrix(data)
-        elif method == 'csc_matrix':
-            data_sp = sps.csc_matrix(data)
-        elif method == 'dia_matrix':
-            data_sp = sps.dia_matrix(data)
-        elif method == 'dok_matrix':
-            data_sp = sps.dok_matrix(data)
-        elif method == 'lil_matrix':
-            data_sp = sps.lil_matrix(data)
-        else:
-            raise ValueError('The method does not exist in scipy.sparse')
-        return data_sp
-
-    def get_L(self, tolerance=None):
-        """
-        Extract lower triangular matrix `L` for which `L*L^T == self`.
-
-        Parameters
-        ----------
-        rows : `int`, optional
-            Option to use row calculation for matrix calculations. This option
-            defines the number of lines to be taken into account in each loop.
-            The default is None.
-        tolerance : `float`, optional, default is `None`
-            replace all eigenvalues smaller than a given tolerance with zeros.
-
-        Returns
-        -------
-        `pandas.DataFrame`
-            Cholesky descomposition low triangular matrix.
-
-        Examples
-        --------
-        Positive define matrix:
-        >>> a = np.array([[4, 12, -16], [12, 37, -43], [-16, -43, 98]])
-        >>> sandy.CategoryCov(a).get_L()
-                       0	          1	          2
-        0	-2.00000e+00	0.00000e+00	0.00000e+00
-        1	-6.00000e+00	1.00000e+00	0.00000e+00
-        2	 8.00000e+00	5.00000e+00	3.00000e+00
-
-        >>> sandy.CategoryCov(a).get_L(tolerance=0)
-                       0	          1	          2
-        0	-2.00000e+00	0.00000e+00	0.00000e+00
-        1	-6.00000e+00	1.00000e+00	0.00000e+00
-        2	 8.00000e+00	5.00000e+00	3.00000e+00
-
-        >>> sandy.CategoryCov([[1, -2],[-2, 3]]).get_L(tolerance=0)
-                       0	          1
-        0	-1.08204e+00	0.00000e+00
-        1	 1.75078e+00	0.00000e+00
-
-        Decomposition test:
-        >>> L = sandy.CategoryCov(a).get_L()
-        >>> L.dot(L.T)
-                       0	           1	           2
-        0	 4.00000e+00	 1.20000e+01	-1.60000e+01
-        1	 1.20000e+01	 3.70000e+01	-4.30000e+01
-        2	-1.60000e+01	-4.30000e+01	 9.80000e+01
-
-        Matrix with negative eigenvalues, tolerance of 0:
-        >>> L = sandy.CategoryCov([[1, -2],[-2, 3]]).get_L(tolerance=0)
-        >>> L.dot(L.T)
-        	           0	           1
-        0	 1.17082e+00	-1.89443e+00
-        1	-1.89443e+00	 3.06525e+00
-        """
-        index = self.data.index
-        columns = self.data.columns
-
-        # Obtain the eigenvalues and eigenvectors
-        E, V = sandy.CategoryCov(self.data).get_eig(tolerance=tolerance)
-
-        # need sparse because much faster for large matrices (2kx2k from J33 Pu9)
-        # with a lot of zero eigs
-        # this is exactly equivalent to V.values @ np.diag(np.sqrt(E.values))
-        A = (sparse.csr_matrix(V.values) @ sparse.csr_matrix(np.diag(np.sqrt(E.values)))).todense()
-        
-#        u, s, vh = self.get_svd()
-#        A = (sparse.csr_matrix(u) @ sparse.csr_matrix(np.diag(np.sqrt(s)))).todense()
-
-        # QR decomposition
-        Q, R = scipy.linalg.qr(A.T)
-        L = R.T
-
-        return pd.DataFrame(L, index=index, columns=columns)
-
-
-def corr2cov(corr, s):
-    """
-    Produce covariance matrix given correlation matrix and standard
-    deviation array.
-
-    Parameters
-    ----------
-    corr : 2D iterable
-        square 2D correlation matrix
-    s : 1D iterable
-        1D iterable with standard deviations
-
-    Returns
-    -------
-    `numpy.ndarray`
-        square 2D covariance matrix
-
-    Examples
-    --------
-    Test with integers
-    >>> s = np.array([1, 2, 3])
-    >>> corr = np.array([[1, 0, 2], [0, 3, 0], [2, 0, 1]])
-    >>> corr2cov(corr, s)
-    array([[ 1,  0,  6],
-           [ 0, 12,  0],
-           [ 6,  0,  9]])
-
-    Test with float
-    >>> corr2cov(corr, s.astype(float))
-    array([[ 1.,  0.,  6.],
-           [ 0., 12.,  0.],
-           [ 6.,  0.,  9.]])
-    """
-    s_ = np.diag(s)
-    return s_.dot(corr.dot(s_))
-
-
-def sparse_tables_dot(a, b, rows=1000):
-    """
-    Function to perform multiplications between matrices stored on local
-    disk instead of memory.
-
-    Parameters
-    ----------
-    a : 2D iterable
-        Matrix.
-    b : 2D iterable
-        Matrix.
-    rows : `int`, optional.
-        Number of rows to be calculated in each loop. The default is 1000.
-
-    Returns
-    -------
-    dot_product : "scipy.sparse.csc_matrix"
-        The multiplication of 2 matrix.
-    """
-    a_ = sps.csr_matrix(a)
-    b_ = sps.csc_matrix(b)
-    l, n = a_.shape[0], b_.shape[1]
-    f = tb.open_file('dot.h5', 'w')
-    filters = tb.Filters(complevel=5, complib='blosc')
-    out_data = f.create_earray(f.root, 'data', tb.Float64Atom(), shape=(0,),
-                               filters=filters)
-    out_indices = f.create_earray(f.root, 'indices', tb.Int64Atom(), shape=(0,),
-                                  filters=filters)
-    out_indptr = f.create_earray(f.root, 'indptr', tb.Int64Atom(), shape=(0,),
-                                 filters=filters)
-    out_indptr.append(np.array([0]))
-    max_indptr = 0
-    for i in range(0, l, rows):
-        res = a_[i:min(i+rows, l), :].dot(b_)
-        out_data.append(res.data)
-        indices = res.indices
-        indptr = res.indptr
-        out_indices.append(indices)
-        out_indptr.append(max_indptr+indptr[1:])
-        max_indptr += indices.shape[0]
-        f.flush()
-    dot_product = sps.csr_matrix((f.root.data[:], f.root.indices[:],
-                                  f.root.indptr[:]), shape=(l, n))
-    f.close()
-    os.remove('dot.h5')
-    return dot_product
-
-
-def segmented_pivot_table(data_stack, index, columns, values, rows=10000000):
-    """
-    Create a pivot table from a stacked dataframe.
-
-    Parameters
-    ----------
-    data_stack : `pd.Dataframe`
-        Stacked dataframe.
-    index : 1D iterable, optional
-        Index of the final covariance matrix.
-    columns : 1D iterable, optional
-        Columns of the final covariance matrix.
-    values : `str`, optional
-        Name of the column where the values are located.
-    rows : `int`, optional
-        Number of rows to take into account into each loop. The default
-        is 10000000.
-
-    Returns
-    -------
-    pivot_matrix : `pd.DataFrame`
-        Covariance matrix created from a stacked data
-
-    Examples
-    --------
-    >>> S = pd.DataFrame(np.array([[1, 1, 1], [0, 2, 1], [0, 0, 1]]))
-    >>> S = S.stack().reset_index().rename(columns = {'level_0': 'dim1', 'level_1': 'dim2', 0: 'cov'})
-    >>> sandy.cov.segmented_pivot_table(S, index=['dim1'], columns=['dim2'], values='cov')
-    dim2	0	1	2
-    dim1
-       0	1	1	1
-       1	0	2	1
-       2	0	0	1
-
-    >>> sandy.cov.segmented_pivot_table(S, index=['dim1'], columns=['dim2'], values='cov', rows=1)
-    dim2	0	        1	        2
-    dim1
-       0    1.00000e+00 1.00000e+00 1.00000e+00
-       1    0.00000e+00 2.00000e+00 1.00000e+00
-       2    0.00000e+00 0.00000e+00 1.00000e+00
-    """
-    size = data_stack.shape[0]
-    pivot_matrix = []
-    for i in range(0, size, rows):
-        partial_pivot = data_stack[i: min(i+rows, size)].pivot_table(
-            index=index,
-            columns=columns,
-            values=values,
-            fill_value=0,
-            aggfunc=np.sum,
-            )
-        pivot_matrix.append(partial_pivot)
-    pivot_matrix = pd.concat(pivot_matrix).fillna(0)
-    # Because the default axis to concatenate is the 0, some duplicate
-    # index appear with null values. With this groupby, the duplicate axis
-    # disappear, keeping the original values.
-    pivot_matrix = pivot_matrix.groupby(pivot_matrix.index).sum()
-    if len(index) >= 2:
-        # Groupby transforms multiindex structure into a tuple. This line
-        # reverse the transformation.
-        pivot_matrix.index = pd.MultiIndex.from_tuples(
-            pivot_matrix.index,
-            names=index,
-            )
-    return pivot_matrix
-
-
-def triu_matrix(matrix, kind='upper'):
-    """
-    Given the upper or lower triangular matrix , return the full symmetric
-    matrix.
-
-    Parameters
-    ----------
-    matrix : 2d iterable
-        Upper triangular matrix
-    kind : `str`, optional
-        Select if matrix variable is upper or lower triangular matrix. The
-        default is 'upper'
-
-    Returns
-    -------
-    `pd.Dataframe`
-        reconstructed symmetric matrix
-
-    Examples
-    --------
-    >>> S = pd.DataFrame(np.array([[1, 2, 1], [0, 2, 4], [0, 0, 3]]))
-    >>> triu_matrix(S).data
-                0           1           2
-    0 1.00000e+00 2.00000e+00 1.00000e+00
-    1 2.00000e+00 2.00000e+00 4.00000e+00
-    2 1.00000e+00 4.00000e+00 3.00000e+00
-
-    Overwrite the lower triangular part of the matrix:
-    >>> S = pd.DataFrame(np.array([[1, 2, 1], [-8, 2, 4], [-6, -5, 3]]))
-    >>> triu_matrix(S).data
-                0           1           2
-    0 1.00000e+00 2.00000e+00 1.00000e+00
-    1 2.00000e+00 2.00000e+00 4.00000e+00
-    2 1.00000e+00 4.00000e+00 3.00000e+00
-
-    Test for lower triangular matrix:
-    >>> S = pd.DataFrame(np.array([[3, 0, 0], [5, 2, 0], [1, 2, 1]]))
-    >>> triu_matrix(S, kind='lower').data
-                0           1           2
-    0 3.00000e+00 5.00000e+00 1.00000e+00
-    1 5.00000e+00 2.00000e+00 2.00000e+00
-    2 1.00000e+00 2.00000e+00 1.00000e+00
-    
-    Overwrite the upper triangular part of the matrix:
-    >>> S = pd.DataFrame(np.array([[3, 5, -9], [5, 2, 8], [1, 2, 1]]))
-    >>> triu_matrix(S, kind='lower').data
-                0           1           2
-    0 3.00000e+00 5.00000e+00 1.00000e+00
-    1 5.00000e+00 2.00000e+00 2.00000e+00
-    2 1.00000e+00 2.00000e+00 1.00000e+00
-    """
-    matrix_ = pd.DataFrame(matrix)
-    index = matrix_.index
-    columns = matrix_.columns
-    values = matrix_.values
-    if kind == 'upper':    
-        index_lower = np.tril_indices(matrix_.shape[0], -1)
-        values[index_lower] = values.T[index_lower]
-    elif kind == 'lower':
-        index_upper = np.triu_indices(matrix_.shape[0], 1)
-        values[index_upper] = values.T[index_upper]
-    return CategoryCov(pd.DataFrame(values, index=index, columns=columns))
-
-
-def reduce_size(data):
-    """
-    Reduces the size of the matrix, erasing the zero values.
-
-    Parameters
-    ----------
-    data : 'pd.DataFrame'
-        Matrix to be reduced.
-
-    Returns
-    -------
-    nonzero_idxs : `numpy.ndarray`
-        The indices of the diagonal that are not null.
-    cov_reduced : `pandas.DataFrame`
-        The reduced matrix.
-
-    Examples
-    --------
-    >>> S = pd.DataFrame(np.diag(np.array([1, 2, 3])))
-    >>> non_zero_index, reduce_matrix = reduce_size(S)
-    >>> assert reduce_matrix.equals(S)
-    >>> assert (non_zero_index == range(3)).all()
-
-    >>> S = pd.DataFrame(np.diag(np.array([0, 2, 3])))
-    >>> non_zero_index, reduce_matrix = reduce_size(S)
-    >>> assert (non_zero_index == np.array([1, 2])).all()
-    >>> reduce_matrix
-      1 2
-    1 2 0
-    2 0 3
-
-    >>> S.index = S.columns = ["a", "b", "c"]
-    >>> non_zero_index, reduce_matrix = reduce_size(S)
-    >>> reduce_matrix
-      b c
-    b 2 0
-    c 0 3
-    """
-    data_ = pd.DataFrame(data)
-    nonzero_idxs = np.flatnonzero(np.diag(data_))
-    cov_reduced = data_.iloc[nonzero_idxs, nonzero_idxs]
-    return nonzero_idxs, cov_reduced
-
-
-def restore_size(nonzero_idxs, mat_reduced, dim):
-    """
-    Restore the size of a matrix.
-
-    Parameters
-    ----------
-    nonzero_idxs : `numpy.ndarray`
-        The indices of the diagonal that are not null.
-    mat_reduced : `numpy.ndarray`
-        The reduced matrix.
-    dim : `int`
-        Dimension of the original matrix.
-
-    Returns
-    -------
-    mat : `pd.DataFrame`
-        Matrix of specified dimensions.
-
-    Notes
-    -----
-    ..notes:: This funtion was developed to be used after using
-              `reduce_size`.
-
-    Examples
-    --------
-    >>> S = pd.DataFrame(np.diag(np.array([0, 2, 3, 0])))
-    >>> M_nonzero_idxs, M_reduce = reduce_size(S)
-    >>> M_reduce[::] = 1
-    >>> restore_size(M_nonzero_idxs, M_reduce.values, len(S))
-                0           1           2           3
-    0 0.00000e+00 0.00000e+00 0.00000e+00 0.00000e+00
-    1 0.00000e+00 1.00000e+00 1.00000e+00 0.00000e+00
-    2 0.00000e+00 1.00000e+00 1.00000e+00 0.00000e+00
-    3 0.00000e+00 0.00000e+00 0.00000e+00 0.00000e+00
-
-    >>> S = pd.DataFrame(np.diag(np.array([0, 2, 3, 0])), index=[1, 2, 3, 4], columns=[5, 6, 7, 8])
-    >>> M_nonzero_idxs, M_reduce = reduce_size(S)
-    >>> M_reduce[::] = 1
-    >>> restore_size(M_nonzero_idxs, M_reduce.values, len(S))
-                0           1           2           3
-    0 0.00000e+00 0.00000e+00 0.00000e+00 0.00000e+00
-    1 0.00000e+00 1.00000e+00 1.00000e+00 0.00000e+00
-    2 0.00000e+00 1.00000e+00 1.00000e+00 0.00000e+00
-    3 0.00000e+00 0.00000e+00 0.00000e+00 0.00000e+00
-    """
-    mat = np.zeros((dim, dim))
-    for i, ni in enumerate(nonzero_idxs):
-        mat[ni, nonzero_idxs] = mat_reduced[i]
-    return pd.DataFrame(mat)
-
-
-def random_corr(size, correlations=True, seed=None):
-    np.random.seed(seed=seed)
-    corr = np.eye(size)
-    if correlations:
-        up = np.triu(np.random.uniform(-1, 1, size**2).reshape(size, size), 1)
-    else:
-        up = np.zeros([size, size])
-    corr += up + up.T
-    return corr
-
-
-def random_cov(size, stdmin=0.0, stdmax=1.0, correlations=True, seed=None):
-    corr = random_corr(size, correlations=correlations , seed=seed)
-    std = np.random.uniform(stdmin, stdmax, size)
-    return corr2cov(corr, std)
-
-
-def random_ctg_cov(index, stdmin=0.0, stdmax=1.0, correlations=True, seed=None):
-    cov = random_cov(len(index), stdmin=stdmin, stdmax=stdmax, correlations=correlations, seed=seed)
-    return pd.DataFrame(cov, index=index, columns=index)
+import functools
+
+import numpy as np
+import scipy
+import scipy.linalg
+import scipy.sparse as sps
+from scipy import sparse
+import pandas as pd
+import logging
+import tables as tb
+import os
+from sandy.gls import sandwich, _gls_cov_update
+
+import sandy
+pd.options.display.float_format = '{:.5e}'.format
+
+__author__ = "Luca Fiorito"
+__all__ = [
+        "CategoryCov",
+        "triu_matrix",
+        "corr2cov",
+        "random_corr",
+        "random_cov",
+        ]
+
+S = np.array([[1, 1, 1],
+              [1, 2, 1],
+              [1, 3, 1]])
+var = np.array([[0, 0, 0],
+                [0, 2, 0],
+                [0, 0, 3]])
+minimal_covtest = pd.DataFrame(
+    [[9437, 2, 1e-2, 9437, 2, 1e-2, 0.02],
+     [9437, 2, 2e5, 9437, 2, 2e5, 0.09],
+     [9437, 2, 1e-2, 9437, 102, 1e-2, 0.04],
+     [9437, 2, 2e5, 9437, 102, 2e5, 0.05],
+     [9437, 102, 1e-2, 9437, 102, 1e-2, 0.01],
+     [9437, 102, 2e5, 9437, 102, 2e5, 0.01]],
+    columns=["MAT", "MT", "E", "MAT1", "MT1", 'E1', "VAL"]
+    )
+
+
+class CategoryCov():
+    """
+
+    Properties
+    ----------
+    data
+        covariance matrix as a dataframe
+    size
+        first dimension of the covariance matrix
+
+    Methods
+    -------
+    corr2cov
+        create a covariance matrix given a correlation matrix and a standard
+        deviation vector
+    from_stack
+        create a covariance matrix from a stacked `pd.DataFrame`
+    from_stdev
+        construct a covariance matrix from a standard deviation vector
+    from_var
+        construct a covariance matrix from a variance vector
+    get_corr
+        extract correlation matrix from covariance matrix
+    get_eig
+        extract eigenvalues and eigenvectors from covariance matrix
+    get_L
+        extract lower triangular matrix such that $C=L L^T$
+    get_std
+        extract standard deviations from covariance matrix
+    invert
+        calculate the inverse of the matrix
+    sampling
+        extract perturbation coefficients according to chosen distribution
+        and covariance matrix
+    """
+
+    def __repr__(self):
+        return self.data.__repr__()
+
+    def __init__(self, *args, **kwargs):
+        self.data = pd.DataFrame(*args, dtype=float, **kwargs)
+
+    @property
+    def data(self):
+        """
+        Covariance matrix as a dataframe.
+
+        Attributes
+        ----------
+        index : `pandas.Index` or `pandas.MultiIndex`
+            indices
+        columns : `pandas.Index` or `pandas.MultiIndex`
+            columns
+        values : `numpy.array`
+            covariance values as `float`
+
+        Returns
+        -------
+        `pandas.DataFrame`
+            covariance matrix
+
+        Notes
+        -----
+        ..note :: In the future, another tests will be implemented to check
+        that the covariance matrix is symmetric and have positive variances.
+
+        Examples
+        --------
+        >>> import pytest
+        >>> with pytest.raises(TypeError): sandy.CategoryCov(np.array[1])
+        >>> with pytest.raises(TypeError): sandy.CategoryCov(np.array([[1, 2], [2, -4]]))
+        >>> with pytest.raises(TypeError): sandy.CategoryCov(np.array([[1, 2], [3, 4]]))
+        """
+        return self._data
+
+    @data.setter
+    def data(self, data):
+        self._data = data
+
+        if not len(data.shape) == 2 and data.shape[0] == data.shape[1]:
+            raise TypeError("Covariance matrix must have two dimensions")
+
+        if not (np.diag(data) >= 0).all():
+            raise TypeError("Covariance matrix must have positive variance")
+
+        if not np.allclose(data.values, data.values.T):
+            raise TypeError("Covariance matrix must be symmetric")
+
+    @property
+    def size(self):
+        return self.data.values.shape[0]
+
+    @classmethod
+    def random_corr(cls, size, correlations=True, seed=None, **kwargs):
+        """
+        >>> sandy.CategoryCov.random_corr(2, seed=1)
+                    0           1
+        0 1.00000e+00 4.40649e-01
+        1 4.40649e-01 1.00000e+00
+
+        >>> sandy.CategoryCov.random_corr(2, correlations=False, seed=1)
+                    0           1
+        0 1.00000e+00 0.00000e+00
+        1 0.00000e+00 1.00000e+00
+        """
+        np.random.seed(seed=seed)
+        corr = np.eye(size)
+        if correlations:
+            offdiag = np.random.uniform(-1, 1, size**2).reshape(size, size)
+            up = np.triu(offdiag, 1)
+        else:
+            up = np.zeros([size, size])
+        corr += up + up.T
+        return cls(corr, **kwargs)
+
+    @classmethod
+    def random_cov(cls, size, stdmin=0.0, stdmax=1.0, correlations=True,
+                   seed=None, **kwargs):
+        """
+        Construct a covariance matrix with random values
+
+        Parameters
+        ----------
+        size : `int`
+            Dimension of the original matrix
+        stdmin : `float`, default is 0
+            minimum value of the uniform standard deviation vector
+        stdmax : `float`, default is 1
+            maximum value of the uniform standard deviation vector
+        correlation : `bool`, default is True
+            flag to insert the random correlations in the covariance matrix
+        seed : `int`, optional, default is `None`
+            seed for the random number generator (by default use `numpy`
+            dafault pseudo-random number generator)
+
+        Returns
+        -------
+        `CategoryCov`
+            object containing covariance matrix
+
+        Examples
+        --------
+        >>> sandy.CategoryCov.random_cov(2, seed=1)
+                    0           1
+        0 2.15373e-02 5.97134e-03
+        1 5.97134e-03 8.52642e-03
+        """
+        corr = random_corr(size, correlations=correlations, seed=seed)
+        std = np.random.uniform(stdmin, stdmax, size)
+        return CategoryCov(corr).corr2cov(std)
+
+    @classmethod
+    def from_stdev(cls, std):
+        """
+        Construct the covariance matrix from the standard deviation vector.
+
+        Parameters
+        ----------
+        var : 1D iterable
+            Standar deviation vector.
+
+        Returns
+        -------
+        `CategoryCov`
+            Object containing the covariance matrix.
+
+        Example
+        -------
+        Create covariance from stdev in `pd.Series`.
+        >>> var = pd.Series(np.array([0, 2, 3]), index=pd.Index(["A", "B", "C"]))
+        >>> std = np.sqrt(var)
+        >>> cov = sandy.CategoryCov.from_stdev(std)
+        >>> cov
+                    A           B           C
+        A 0.00000e+00 0.00000e+00 0.00000e+00
+        B 0.00000e+00 2.00000e+00 0.00000e+00
+        C 0.00000e+00 0.00000e+00 3.00000e+00
+        """
+        std_ = pd.Series(std)
+        return cls.from_var(std_ * std_)
+
+    @classmethod
+    def from_var(cls, var):
+        """
+        Construct the covariance matrix from the variance vector.
+
+        Parameters
+        ----------
+        var : 1D iterable
+            Variance vector.
+
+        Returns
+        -------
+        `CategoryCov`
+            Object containing the covariance matrix.
+
+        Example
+        -------
+        Create covariance from variance in `pd.Series`.
+        >>> var = pd.Series(np.array([0, 2, 3]), index=pd.Index(["A", "B", "C"]))
+        >>> cov = sandy.CategoryCov.from_var(var)
+        >>> cov
+                    A           B           C
+        A 0.00000e+00 0.00000e+00 0.00000e+00
+        B 0.00000e+00 2.00000e+00 0.00000e+00
+        C 0.00000e+00 0.00000e+00 3.00000e+00
+
+        Create covariance from variance in list.
+        >>> sandy.CategoryCov.from_var([1, 2, 3])
+                    0           1           2
+        0 1.00000e+00 0.00000e+00 0.00000e+00
+        1 0.00000e+00 2.00000e+00 0.00000e+00
+        2 0.00000e+00 0.00000e+00 3.00000e+00
+        """
+        var_ = pd.Series(var)
+        values = np.diag(var_)
+        cov = pd.DataFrame(values, index=var_.index, columns=var_.index)
+        return cls(cov)
+
+    @classmethod
+    def from_stack(cls, data_stack, index, columns, values, rows=10000000,
+                   kind='upper'):
+        """
+        Create a covariance matrix from a stacked dataframe.
+
+        Parameters
+        ----------
+        data_stack : `pd.Dataframe`
+            Stacked dataframe.
+        index : 1D iterable, optional
+            Index of the final covariance matrix.
+        columns : 1D iterable, optional
+            Columns of the final covariance matrix.
+        values : `str`, optional
+            Name of the column where the values are located.
+        rows : `int`, optional
+            Number of rows to take into account into each loop. The default
+            is 10000000.
+        kind : `str`, optional
+            Select if the stack data represents upper or lower triangular
+            matrix. The default is 'upper.
+
+        Returns
+        -------
+        `sandy.CategoryCov`
+            Covarinace matrix.
+
+        Examples
+        --------
+        If the stack data represents the covariance matrix:
+        >>> S = pd.DataFrame(np.array([[1, 1, 1], [1, 2, 1], [1, 1, 1]]))
+        >>> S = S.stack().reset_index().rename(columns = {'level_0': 'dim1', 'level_1': 'dim2', 0: 'cov'})
+        >>> S = S[S['cov'] != 0]
+        >>> sandy.CategoryCov.from_stack(S, index=['dim1'], columns=['dim2'], values='cov', kind='all')
+        dim2           0           1           2
+        dim1                                    
+        0    1.00000e+00 1.00000e+00 1.00000e+00
+        1    1.00000e+00 2.00000e+00 1.00000e+00
+        2    1.00000e+00 1.00000e+00 1.00000e+00
+
+        If the stack data represents only the upper triangular part of the
+        covariance matrix:
+        >>> test_1 = sandy.CategoryCov.from_stack(minimal_covtest, index=["MAT", "MT", "E"], columns=["MAT1", "MT1", "E1"], values='VAL').data
+        >>> test_1
+        	        MAT1	    9437
+                    MT1	        2	                    102
+                    E1	        1.00000e-02	2.00000e+05	1.00000e-02	2.00000e+05
+        MAT	   MT	E				
+        9437	2	1.00000e-02	2.00000e-02	0.00000e+00	4.00000e-02	0.00000e+00
+                    2.00000e+05	0.00000e+00	9.00000e-02	0.00000e+00	5.00000e-02
+              102	1.00000e-02	4.00000e-02	0.00000e+00	1.00000e-02	0.00000e+00
+                    2.00000e+05	0.00000e+00	5.00000e-02	0.00000e+00	1.00000e-02
+
+        >>> test_2 = sandy.CategoryCov.from_stack(minimal_covtest, index=["MAT", "MT", "E"], columns=["MAT1", "MT1", "E1"], values='VAL', rows=1).data
+        >>> test_2
+        	        MAT1	    9437
+                    MT1	        2	                    102
+                    E1	        1.00000e-02	2.00000e+05	1.00000e-02	2.00000e+05
+        MAT	   MT	E				
+        9437	2	1.00000e-02	2.00000e-02	0.00000e+00	4.00000e-02	0.00000e+00
+                    2.00000e+05	0.00000e+00	9.00000e-02	0.00000e+00	5.00000e-02
+              102	1.00000e-02	4.00000e-02	0.00000e+00	1.00000e-02	0.00000e+00
+                    2.00000e+05	0.00000e+00	5.00000e-02	0.00000e+00	1.00000e-02
+
+        >>> assert (test_1 == test_2).all().all()
+
+        If the stack data represents only the lower triangular part of the
+        covariance matrix:
+        >>> test_1 = sandy.CategoryCov.from_stack(minimal_covtest, index=["MAT1", "MT1", "E1"], columns=["MAT", "MT", "E"], values='VAL', kind="lower").data
+        >>> test_1
+        	        MAT	        9437
+                    MT	        2	                    102
+                    E	        1.00000e-02	2.00000e+05	1.00000e-02	2.00000e+05
+        MAT1  MT1	E1				
+        9437	2	1.00000e-02	2.00000e-02	0.00000e+00	4.00000e-02	0.00000e+00
+                    2.00000e+05	0.00000e+00	9.00000e-02	0.00000e+00	5.00000e-02
+              102	1.00000e-02	4.00000e-02	0.00000e+00	1.00000e-02	0.00000e+00
+                    2.00000e+05	0.00000e+00	5.00000e-02	0.00000e+00	1.00000e-02
+
+        >>> test_2 = sandy.CategoryCov.from_stack(minimal_covtest, index=["MAT1", "MT1", "E1"], columns=["MAT", "MT", "E"], values='VAL', kind="lower", rows=1).data
+        >>> test_2
+        	        MAT 	    9437
+                    MT	        2	                    102
+                    E	        1.00000e-02	2.00000e+05	1.00000e-02	2.00000e+05
+        MAT1  MT1	E1				
+        9437	2	1.00000e-02	2.00000e-02	0.00000e+00	4.00000e-02	0.00000e+00
+                    2.00000e+05	0.00000e+00	9.00000e-02	0.00000e+00	5.00000e-02
+              102	1.00000e-02	4.00000e-02	0.00000e+00	1.00000e-02	0.00000e+00
+                    2.00000e+05	0.00000e+00	5.00000e-02	0.00000e+00	1.00000e-02
+
+        >>> assert (test_1 == test_2).all().all()
+        """
+        cov = segmented_pivot_table(data_stack, rows=rows, index=index,
+                                    columns=columns, values=values)
+        if kind == 'all':
+            return cls(cov)
+        else:
+            return triu_matrix(cov, kind=kind)
+
+    def get_std(self):
+        """
+        Extract standard deviations.
+
+        Returns
+        -------
+        `pandas.Series`
+            1d array of standard deviations
+
+        Examples
+        --------
+        >>> sandy.CategoryCov([[1, 0.4],[0.4, 1]]).get_std()
+        0   1.00000e+00
+        1   1.00000e+00
+        Name: STD, dtype: float64
+        """
+        cov = self.to_sparse().diagonal()
+        std = np.sqrt(cov)
+        return pd.Series(std, index=self.data.index, name="STD")
+
+    def get_eig(self, tolerance=None):
+        """
+        Extract eigenvalues and eigenvectors.
+
+        Parameters
+        ----------
+        tolerance : `float`, optional, default is `None`
+            replace all eigenvalues smaller than a given tolerance with zeros.
+            The replacement condition is implemented as:
+
+            .. math::
+                $$
+                \frac{e_i}{e_{MAX}} < tolerance
+                $$
+
+            Then, a `tolerance=1e-3` will replace all eigenvalues
+            1000 times smaller than the largest eigenvalue.
+            A `tolerance=0` will replace all negative eigenvalues.
+
+        Returns
+        -------
+        `Pandas.Series`
+            array of eigenvalues
+        `pandas.DataFrame`
+            matrix of eigenvectors
+
+        Notes
+        -----
+        .. note:: only the real part of the eigenvalues is preserved
+        
+        .. note:: the discussion associated to the implementeation
+                  of this algorithm is available [here](https://github.com/luca-fiorito-11/sandy/discussions/135)
+
+        Examples
+        --------
+        Extract eigenvalues of correlation matrix.
+        >>> sandy.CategoryCov([[1, 0.4], [0.4, 1]]).get_eig()[0]
+        0   1.40000e+00
+        1   6.00000e-01
+        Name: EIG, dtype: float64
+
+        Extract eigenvectors of correlation matrix.
+        >>> sandy.CategoryCov([[1, 0.4], [0.4, 1]]).get_eig()[1]
+                    0            1
+        0 7.07107e-01 -7.07107e-01
+        1 7.07107e-01  7.07107e-01
+
+        Extract eigenvalues of covariance matrix.
+        >>> sandy.CategoryCov([[0.1, 0.1], [0.1, 1]]).get_eig()[0]
+        0   8.90228e-02
+        1   1.01098e+00
+        Name: EIG, dtype: float64
+
+        Set up a tolerance.
+        >>> sandy.CategoryCov([[0.1, 0.1], [0.1, 1]]).get_eig(tolerance=0.1)[0]
+        0   0.00000e+00
+        1   1.01098e+00
+        Name: EIG, dtype: float64
+
+        Test with negative eigenvalues.
+        >>> sandy.CategoryCov([[1, 2], [2, 1]]).get_eig()[0]
+        0    3.00000e+00
+        1   -1.00000e+00
+        Name: EIG, dtype: float64
+
+        Replace negative eigenvalues.
+        >>> sandy.CategoryCov([[1, 2], [2, 1]]).get_eig(tolerance=0)[0]
+        0   3.00000e+00
+        1   0.00000e+00
+        Name: EIG, dtype: float64
+
+        Check output size.
+        >>> cov = sandy.CategoryCov.random_cov(50, seed=11)
+        >>> assert cov.get_eig()[0].size == cov.data.shape[0] == 50
+
+        >>> sandy.CategoryCov([[1, 0.2, 0.1], [0.2, 2, 0], [0.1, 0, 3]]).get_eig()[0]
+        0   9.56764e-01
+        1   2.03815e+00
+        2   3.00509e+00
+        Name: EIG, dtype: float64
+
+        Real test on H1 file
+        >>> endf6 = sandy.get_endf6_file("jeff_33", "xs", 10010)
+        >>> ek = sandy.energy_grids.CASMO12
+        >>> err = endf6.get_errorr(errorr_kws=dict(ek=ek), err=1)["errorr33"]
+        >>> cov = err.get_cov()
+        >>> cov.get_eig()[0].sort_values(ascending=False).head(7)
+        0    3.66411e-01
+        1    7.05311e-03
+        2    1.55346e-03
+        3    1.60175e-04
+        4    1.81374e-05
+        5    1.81078e-06
+        6    1.26691e-07
+        Name: EIG, dtype: float64
+
+        >>> assert not (cov.get_eig()[0] >= 0).all()
+
+        >>> assert (cov.get_eig(tolerance=0)[0] >= 0).all()
+        """
+        E, V = scipy.linalg.eig(self.data)
+        E = pd.Series(E.real, name="EIG")
+        V = pd.DataFrame(V.real)
+        if tolerance is not None:
+            E[E/E.max() < tolerance] = 0
+        return E, V
+
+    def get_svd(self, check_finite=False, **kwargs):
+        return scipy.linalg.svd(self.data, check_finite=check_finite, **kwargs)
+        
+    def get_corr(self):
+        """
+        Extract correlation matrix.
+
+        Returns
+        -------
+        df : :obj: `CetgoryCov`
+            correlation matrix
+
+        Examples
+        --------
+        >>> sandy.CategoryCov([[4, 2.4],[2.4, 9]]).get_corr()
+                    0           1
+        0 1.00000e+00 4.00000e-01
+        1 4.00000e-01 1.00000e+00
+        """
+        cov = self.data.values
+        with np.errstate(divide='ignore', invalid='ignore'):
+            coeff = np.true_divide(1, self.get_std().values)
+            coeff[~ np.isfinite(coeff)] = 0   # -inf inf NaN
+        corr = np.multiply(np.multiply(cov, coeff).T, coeff)
+        df =  pd.DataFrame(
+            corr,
+            index=self.data.index,
+            columns=self.data.columns,
+            )
+        return self.__class__(df)
+
+    def invert(self):
+        """
+        Method for calculating the inverse matrix.
+
+        Returns
+        -------
+        `pandas.DataFrame`
+            The inverse matrix.
+
+        Notes
+        -----
+        Many covariance matrices for nuclear data are ill-defined and might
+        have condition numbers that make the matrix inversion process
+        impossible.
+        To make up for this limitation we produce the (Moore-Penrose)
+        pseudo-inverse of a Hermitian matrix, as implemented in `numpy`.
+        Default options are used.
+        This method does not require any pre-processing of the covariance
+        data, e.g. removing zeros from the matrix diagonal or truncating
+        eigenvalues.
+        
+        >>> c = sandy.CategoryCov(np.diag(np.array([1, 2, 3])))
+        >>> c.invert()
+                    0           1           2
+        0 1.00000e+00 0.00000e+00 0.00000e+00
+        1 0.00000e+00 5.00000e-01 0.00000e+00
+        2 0.00000e+00 0.00000e+00 3.33333e-01
+
+        Test product $A^T A = 1$.
+        >>> c = sandy.CategoryCov([[2, 0.5], [0.5, 2]])
+        >>> np.testing.assert_array_almost_equal(c.data @ c.invert(), np.eye(2))
+
+        Test inverse of inverse.
+        >>> c = sandy.CategoryCov(np.diag(np.array([1, 2, 3])))
+        >>> np.testing.assert_array_equal(sandy.CategoryCov(c.invert()).invert(), c.data)
+        
+        Test on real ND covariance. With previous implementation this test failed.
+        >>> c = sandy.get_endf6_file("jeff_33", "xs", 10010).get_errorr(err=1, errorr_kws=dict(mt=102))["errorr33"].get_cov()
+        >>> cinv = c.invert()
+        >>> a = c.data.values
+        >>> b = cinv.values
+        >>> np.testing.assert_array_almost_equal(a, a @ b @  a, decimal=4)
+        >>> assert (cinv.index == c.data.index).all()
+        >>> assert (cinv.columns == c.data.columns).all()
+        """
+        return pd.DataFrame(
+            np.linalg.pinv(self.data, hermitian=True),
+            index=self.data.index,
+            columns=self.data.columns,
+        )  # do not return CategoryCov because variance can be negative
+
+    def sampling(self, nsmp, seed=None, pdf='normal', tolerance=1e-10, relative=True, **kwargs):
+        """
+        Extract perturbation coefficients according to chosen distribution with
+        covariance from given covariance matrix. See note for non-normal
+        distribution sampling.
+        The samples' mean will be 1 or 0 depending on `relative` kwarg.
+
+        Parameters
+        ----------
+        nsmp : `int`
+            number of samples.
+        seed : `int`, optional, default is `None`
+            seed for the random number generator (by default use `numpy`
+            dafault pseudo-random number generator).
+        pdf : `str`, optional, default is 'normal'
+            random numbers distribution.
+            Available distributions are:
+                * `'normal'`
+                * `'uniform'`
+                * `'lognormal'`
+        tolerance : `float`, optional, default is `None`
+            replace all eigenvalues smaller than a given tolerance with zeros.
+        relative : `bool`, optional, default is `True`
+            flag to switch between relative and absolute covariance matrix
+            handling
+                * `True`: samples' mean will be 1
+                * `False`: samples' mean will be 0
+                
+        Returns
+        -------
+        `sandy.Samples`
+            object containing samples
+
+        Notes
+        -----
+        .. note:: sampling with uniform distribution is performed on
+            diagonal covariance matrix, neglecting all correlations.
+
+        .. note:: sampling with relative covariance matrix is performed
+            setting all the negative perturbation coefficients equal to 0
+            and the ones larger than 2 equal to 2 for normal distribution, or
+            adjusting the standard deviations in such a way that negative
+            samples are avoided for uniform distribution.
+
+        .. note:: sampling with lognormal distribution gives a set of samples
+            with mean=1 since a lognormal distribution cannot have mean=0.
+            In this case the `relative` parameter does not apply to it.
+
+        Examples
+        --------
+        Common parameters.
+        >>> seed = 11
+        >>> nsmp = 1e5
+        
+        Create Positive-Definite covariance matrix with small stdev.
+        >>> index = columns = ["A", "B"]
+        >>> c = pd.DataFrame([[1, 0.4],[0.4, 1]], index=index, columns=index) / 10
+        >>> cov = sandy.CategoryCov(c)
+
+        Draw relative samples using different distributions.
+        >>> smp_n = cov.sampling(nsmp, seed=seed, pdf='normal')
+        >>> smp_ln = cov.sampling(nsmp, seed=seed, pdf='lognormal')
+        >>> smp_u = cov.sampling(nsmp, seed=seed, pdf='uniform')
+
+        The sample mean converges to a unit vector.
+        >>> np.testing.assert_array_almost_equal(smp_n.get_mean(), [1, 1], decimal=2)
+        >>> np.testing.assert_array_almost_equal(smp_ln.get_mean(), [1, 1], decimal=2)
+        >>> np.testing.assert_array_almost_equal(smp_u.get_mean(), [1, 1], decimal=2)
+
+        The sample covariance converges to the original one.
+        >>> np.testing.assert_array_almost_equal(smp_n.get_cov(), c, decimal=3)
+        >>> np.testing.assert_array_almost_equal(smp_ln.get_cov(), c, decimal=3)
+        >>> np.testing.assert_array_almost_equal(np.diag(smp_u.get_cov()), np.diag(c), decimal=3)
+
+        Samples are reproducible by setting a seed.
+        assert cov.sampling(nsmp, seed=seed, pdf='normal').data.equals(smp_n.data)
+
+
+
+        Create Positive-Definite covariance matrix with small stdev (small negative eig).
+        >>> c = pd.DataFrame([[1, 1.2],[1.2, 1]], index=index, columns=index) / 10
+        >>> cov = sandy.CategoryCov(c)
+
+        >>> smp_0 = cov.sampling(nsmp, seed=seed, pdf='normal', tolerance=0)
+        >>> np.testing.assert_array_almost_equal(np.diag(smp_0.get_cov()), np.diag(c), decimal=2)
+        >>> smp_inf = cov.sampling(nsmp, seed=seed, pdf='normal', tolerance=np.inf)
+        >>> import pytest
+        >>> with pytest.raises(Exception):
+        ...    raise np.testing.assert_array_almost_equal(np.diag(smp_0.get_cov()), np.diag(c), decimal=1)
+
+
+
+        Create Positive-Definite covariance matrix with small stdev (large negative eig).
+        >>> c = pd.DataFrame([[1, 4],[4, 1]], index=index, columns=index) / 10
+        >>> cov = sandy.CategoryCov(c)
+        
+        Samples kind of converge only if we set a low tolerance
+        >>> smp_0 = cov.sampling(nsmp, seed=seed, pdf='normal', tolerance=0)
+        >>> with pytest.raises(Exception):
+        ...    raise np.testing.assert_array_almost_equal(np.diag(smp_0.get_cov()), np.diag(c), decimal=1)
+        >>> smp_inf = cov.sampling(nsmp, seed=seed, pdf='normal', tolerance=np.inf)
+        >>> with pytest.raises(Exception):
+        ...    raise np.testing.assert_array_almost_equal(np.diag(smp_0.get_cov()), np.diag(c), decimal=1)
+
+
+
+        Create Positive-Definite covariance matrix with large stdev.
+        >>> index = columns = ["A", "B"]
+        >>> c = pd.DataFrame([[1, 0.4],[0.4, 1]], index=index, columns=index) / 10
+        >>> cov = sandy.CategoryCov(c)
+
+        Need to increase the amount of samples
+        >>> nsmp = 1e6
+
+        The sample mean still converges to a unit vector.
+        >>> np.testing.assert_array_almost_equal(smp_n.get_mean(), [1, 1], decimal=2)
+        >>> np.testing.assert_array_almost_equal(smp_ln.get_mean(), [1, 1], decimal=2)
+        >>> np.testing.assert_array_almost_equal(smp_u.get_mean(), [1, 1], decimal=2)
+
+        Only the lognormal covariance still converges.
+        >>> with pytest.raises(Exception):   
+        ...    raise np.testing.assert_array_almost_equal(smp_n.get_cov(), c, decimal=1)
+        >>> np.testing.assert_array_almost_equal(smp_ln.get_cov(), c, decimal=2)
+        >>> with pytest.raises(Exception):   
+        ...    raise np.testing.assert_array_almost_equal(np.diag(smp_u.get_cov()), np.diag(c), decimal=1)
+        """
+        allowed_pdf = [
+            "normal",
+            "lognormal",
+            "uniform",
+            ]
+        if pdf not in allowed_pdf:
+            raise ValueError("`pdf='lognormal'` not allowed")
+
+        if not relative and pdf=='lognormal':
+            raise ValueError("`pdf='lognormal'` and `relative=False` is not a valid combination")
+        
+        nsmp_ = int(nsmp)
+
+        # -- Draw IID samples with mu=0 and std=1
+        np.random.seed(seed=seed)
+        if pdf == 'uniform':
+            a = np.sqrt(12) / 2
+            y = np.random.uniform(-a, a, (self.size, nsmp_))
+        else:
+            y = np.random.randn(self.size, nsmp_)
+
+        # -- Fix covariance matrix according to distribution
+        if pdf == 'uniform':
+            # no cross-correlation term is considered
+            if relative:
+                a = np.sqrt(12) / 2 # upper bound of the distribution y
+                std = np.sqrt(np.diag(self.data)) 
+                std_modified = np.where(std < 1 / a, std, 1 / a)
+                cov = np.diag(std_modified**2)
+            else:
+                cov = np.diag(np.diag(self.data))
+            to_decompose = self.__class__(cov, index=self.data.index, columns=self.data.columns)
+        elif pdf == 'lognormal':
+            ucov = np.log(self.sandwich(np.eye(self.size)).data + 1).values  # covariance matrix of underlying normal distribution
+            to_decompose = self.__class__(ucov, index=self.data.index, columns=self.data.columns)
+        else:
+            to_decompose = self
+
+        # -- Decompose covariance into lower triangular
+        L = to_decompose.get_L(tolerance=tolerance)
+
+        # -- Apply covariance to samples
+        inner = (sparse.csr_matrix(L.values) @ sparse.csr_matrix(y)).todense()
+
+        index = self.data.index
+        columns = list(range(nsmp_))
+        samples = pd.DataFrame(inner, index=index, columns=columns)
+
+        # -- Fix sample (and sample mean) according to distribution
+        if pdf == 'lognormal':
+            mu = np.ones(self.size)
+            umu = np.log(mu**2 / np.sqrt(np.diag(self.data) + mu**2))   # mean of the underlying normal distribution
+            samples = np.exp(samples.add(umu, axis=0))
+        elif relative:
+            samples += 1
+            lower_bound = samples > 0
+            upper_bound = samples < 2
+            samples = samples.where(lower_bound, 0)
+            samples = samples.where(upper_bound, 2)
+
+        return sandy.Samples(samples)
+
+    def gls_cov_update(self, S, Vy_extra=None):
+        """
+        Perform GlS update for a given covariance matrix, sensitivity and
+        covariance matrix of the extra information:
+        .. math::
+            $$
+            V_{x_{post}} = V_{x_{prior}} - V_{x_{prior}}\cdot S^T\cdot \left(S\cdot V_{x_{prior}}\cdot S^T + V_{y_{extra}}\right)^{-1}\cdot S\cdot V_{x_{prior}}
+            $$
+
+        Parameters
+        ----------
+        Vy_extra : 2D iterable or sigle element 1D iterable
+            covariance matrix of the extra information,
+            (M, M) or (1,).
+        S : 2D or 1D iterable
+            Sensitivity matrix (M, N) or sensitivity vector (N,).
+
+        Returns
+        -------
+        `sandy.CategoryCov`
+            `CategoryCov` object corresponding to the updated covariance matrix
+            adjusted with the GLS technique.
+
+        Notes
+        -----
+        .. note:: If Vy_extra=None the constraint GLS update technique
+        will be performed
+
+        Example
+        -------
+        >>> S = np.array([[1, 2], [3, 4]])
+        >>> cov = sandy.CategoryCov.from_var([1, 1])
+        >>> Vy = np.diag(pd.Series([1, 1]))
+        >>> cov.gls_cov_update(S, Vy)
+                     0            1
+        0  6.00000e-01 -4.00000e-01
+        1 -4.00000e-01  3.14286e-01
+
+        >>> cov = pd.DataFrame([[1, 0], [0, 1]], index=[2, 3], columns=[2, 3])
+        >>> cov = sandy.CategoryCov(cov)
+        >>> cov.gls_cov_update(S, Vy)
+                    2            3
+        2  6.00000e-01 -4.00000e-01
+        3 -4.00000e-01  3.14286e-01
+
+        >>> S = pd.DataFrame([[1, 0], [0, 1], [0, 1]], index=[2, 3, 4], columns=[1, 2])
+        >>> cov = pd.DataFrame([[1, 0], [0, 1]], index=[2, 3], columns=[2, 3])
+        >>> cov = sandy.CategoryCov(cov)
+        >>> Vy = np.diag(pd.Series([1, 1, 1]))
+        >>> cov.gls_cov_update(S, Vy)
+                    2           3
+        2 5.00000e-01 0.00000e+00
+        3 0.00000e+00 3.33333e-01
+
+        >>> S = np.array([1, 2])
+        >>> cov = sandy.CategoryCov.from_var([1, 1])
+        >>> Vy = [1]
+        >>> cov.gls_cov_update(S, Vy)
+                     0            1
+        0  8.33333e-01 -3.33333e-01
+        1 -3.33333e-01  3.33333e-01
+        """
+        idx = self.data.index
+        S_ = np.array(S)
+        if Vy_extra is not None:
+            Vy_extra_ = pd.DataFrame(Vy_extra).values
+            Vx_post = _gls_cov_update(self.data.values, S_, Vy_extra=Vy_extra_)
+        else:
+            Vx_post = _gls_cov_update(self.data.values, S_)
+        Vx_post = pd.DataFrame(Vx_post, index=idx, columns=idx)
+        return self.__class__(Vx_post)
+
+    def sandwich(self, s):
+        """
+        Apply the "sandwich formula" to the CategoryCov object for a given
+        sensitivity. According with http://dx.doi.org/10.1016/j.anucene.2015.10.027,
+        the moment propagation equation is implemented as:
+
+           .. math::
+               $$
+               V_R = S\cdot V_P\cdot S^T
+               $$
+
+        Parameters
+        ----------
+        s : 1D or 2D iterable
+            General sensitivities (N,) or (M, N) with N the size of the
+            `CategoryCov` object.
+
+        Returns
+        -------
+        `sandy.CategoryCov`
+            `CategoryCov` object corresponding to the response covariance matrix
+            obtained with the sandwich formula.
+
+        Examples
+        --------
+        >>> var = np.array([1, 2, 3])
+        >>> s = np.array([[1, 2, 3]])
+        >>> assert s.shape == (1, 3)
+        >>> cov = sandy.CategoryCov.from_var(var)
+        >>> cov.sandwich(s)
+                    0
+        0 3.60000e+01
+
+        >>> s = np.array([1, 2, 3])
+        >>> var = pd.Series([1, 2, 3])
+        >>> cov = sandy.CategoryCov.from_var(var)
+        >>> sensitivity = np.diag(s)
+        >>> cov.sandwich(sensitivity)
+                    0           1           2
+        0 1.00000e+00 0.00000e+00 0.00000e+00
+        1 0.00000e+00 8.00000e+00 0.00000e+00
+        2 0.00000e+00 0.00000e+00 2.70000e+01
+
+        >>> s = pd.DataFrame([[1, 0, 1], [0, 1, 1]], index=[2, 3], columns=[2, 3, 4]).T
+        >>> cov = pd.DataFrame([[1, 0], [0, 1]], index=[2, 3], columns=[2, 3])
+        >>> cov = sandy.CategoryCov(cov)
+        >>> cov.sandwich(s)
+                    2           3           4
+        2 1.00000e+00 0.00000e+00 1.00000e+00
+        3 0.00000e+00 1.00000e+00 1.00000e+00
+        4 1.00000e+00 1.00000e+00 2.00000e+00
+        """
+        s_ = pd.DataFrame(s)
+        index = s_.index
+        sandwich_ = sandwich(self.data.values, s_.values)
+        if len(sandwich_.shape) == 0: 
+            sandwich_ = [sandwich_]
+        sandwich_ = pd.DataFrame(sandwich_, index=index, columns=index)
+        return self.__class__(sandwich_)
+
+    def corr2cov(self, std):
+        """
+        Produce covariance matrix given correlation matrix and standard
+        deviation array.
+        Same as :obj: `corr2cov` but it works with :obj: `CategoryCov`
+        instances.
+
+        Parameters
+        ----------
+        corr : :obj: `CategoryCov`
+            square 2D correlation matrix
+        std : 1d iterable
+            array of standard deviations
+
+        Returns
+        -------
+        :obj: `CategoryCov`
+            covariance matrix
+
+        Examples
+        --------
+        Initialize index and columns
+        >>> idx = ["A", "B", "C"]
+        >>> std = np.array([1, 2, 3])
+        >>> corr = sandy.CategoryCov([[1, 0, 2], [0, 3, 0], [2, 0, 1]], index=idx, columns=idx)
+        >>> corr.corr2cov(std)
+                    A           B           C
+        A 1.00000e+00 0.00000e+00 6.00000e+00
+        B 0.00000e+00 1.20000e+01 0.00000e+00
+        C 6.00000e+00 0.00000e+00 9.00000e+00
+        """
+        cov = corr2cov(self.data, std)
+        index = self.data.index
+        columns = self.data.columns
+        return self.__class__(cov, index=index, columns=columns)
+
+    def to_sparse(self, method='csr_matrix'):
+        """
+        Method to extract `CategoryCov` values into a sparse matrix
+
+        Parameters
+        ----------
+        method : `str`, optional
+            SciPy 2-D sparse matrix. The default is 'csr_matrix'.
+
+        Methods
+        -------
+        `csr_matrix`:
+            Compressed Sparse Row matrix.
+        `bsr_matrix`:
+            Block Sparse Row matrix.
+        `coo_matrix`:
+            A sparse matrix in COOrdinate format.
+        `csc_matrix`:
+            Compressed Sparse Column matrix.
+        `dia_matrix`:
+            Sparse matrix with DIAgonal storage.
+        `dok_matrix`:
+            Dictionary Of Keys based sparse matrix.
+        `lil_matrix`:
+            Row-based list of lists sparse matrix.
+
+        Returns
+        -------
+        data_sp : `scipy.sparse.matrix`
+            `CategoryCov` instance values stored as a sparse matrix
+        """
+        data = self.data.values
+        if method == 'csr_matrix':
+            data_sp = sps.csr_matrix(data)
+        elif method == 'bsr_matrix':
+            data_sp = sps.bsr_matrix(data)
+        elif method == 'coo_matrix':
+            data_sp = sps.coo_matrix(data)
+        elif method == 'csc_matrix':
+            data_sp = sps.csc_matrix(data)
+        elif method == 'dia_matrix':
+            data_sp = sps.dia_matrix(data)
+        elif method == 'dok_matrix':
+            data_sp = sps.dok_matrix(data)
+        elif method == 'lil_matrix':
+            data_sp = sps.lil_matrix(data)
+        else:
+            raise ValueError('The method does not exist in scipy.sparse')
+        return data_sp
+
+    def get_L(self, tolerance=None):
+        """
+        Extract lower triangular matrix `L` for which `L*L^T == self`.
+
+        Parameters
+        ----------
+        rows : `int`, optional
+            Option to use row calculation for matrix calculations. This option
+            defines the number of lines to be taken into account in each loop.
+            The default is None.
+        tolerance : `float`, optional, default is `None`
+            replace all eigenvalues smaller than a given tolerance with zeros.
+
+        Returns
+        -------
+        `pandas.DataFrame`
+            Cholesky descomposition low triangular matrix.
+
+        Examples
+        --------
+        Positive define matrix:
+        >>> a = np.array([[4, 12, -16], [12, 37, -43], [-16, -43, 98]])
+        >>> sandy.CategoryCov(a).get_L()
+                       0	          1	          2
+        0	-2.00000e+00	0.00000e+00	0.00000e+00
+        1	-6.00000e+00	1.00000e+00	0.00000e+00
+        2	 8.00000e+00	5.00000e+00	3.00000e+00
+
+        >>> sandy.CategoryCov(a).get_L(tolerance=0)
+                       0	          1	          2
+        0	-2.00000e+00	0.00000e+00	0.00000e+00
+        1	-6.00000e+00	1.00000e+00	0.00000e+00
+        2	 8.00000e+00	5.00000e+00	3.00000e+00
+
+        >>> sandy.CategoryCov([[1, -2],[-2, 3]]).get_L(tolerance=0)
+                       0	          1
+        0	-1.08204e+00	0.00000e+00
+        1	 1.75078e+00	0.00000e+00
+
+        Decomposition test:
+        >>> L = sandy.CategoryCov(a).get_L()
+        >>> L.dot(L.T)
+                       0	           1	           2
+        0	 4.00000e+00	 1.20000e+01	-1.60000e+01
+        1	 1.20000e+01	 3.70000e+01	-4.30000e+01
+        2	-1.60000e+01	-4.30000e+01	 9.80000e+01
+
+        Matrix with negative eigenvalues, tolerance of 0:
+        >>> L = sandy.CategoryCov([[1, -2],[-2, 3]]).get_L(tolerance=0)
+        >>> L.dot(L.T)
+        	           0	           1
+        0	 1.17082e+00	-1.89443e+00
+        1	-1.89443e+00	 3.06525e+00
+        """
+        index = self.data.index
+        columns = self.data.columns
+
+        # Obtain the eigenvalues and eigenvectors
+        E, V = sandy.CategoryCov(self.data).get_eig(tolerance=tolerance)
+
+        # need sparse because much faster for large matrices (2kx2k from J33 Pu9)
+        # with a lot of zero eigs
+        # this is exactly equivalent to V.values @ np.diag(np.sqrt(E.values))
+        A = (sparse.csr_matrix(V.values) @ sparse.csr_matrix(np.diag(np.sqrt(E.values)))).todense()
+        
+#        u, s, vh = self.get_svd()
+#        A = (sparse.csr_matrix(u) @ sparse.csr_matrix(np.diag(np.sqrt(s)))).todense()
+
+        # QR decomposition
+        Q, R = scipy.linalg.qr(A.T)
+        L = R.T
+
+        return pd.DataFrame(L, index=index, columns=columns)
+
+
+def corr2cov(corr, s):
+    """
+    Produce covariance matrix given correlation matrix and standard
+    deviation array.
+
+    Parameters
+    ----------
+    corr : 2D iterable
+        square 2D correlation matrix
+    s : 1D iterable
+        1D iterable with standard deviations
+
+    Returns
+    -------
+    `numpy.ndarray`
+        square 2D covariance matrix
+
+    Examples
+    --------
+    Test with integers
+    >>> s = np.array([1, 2, 3])
+    >>> corr = np.array([[1, 0, 2], [0, 3, 0], [2, 0, 1]])
+    >>> corr2cov(corr, s)
+    array([[ 1,  0,  6],
+           [ 0, 12,  0],
+           [ 6,  0,  9]])
+
+    Test with float
+    >>> corr2cov(corr, s.astype(float))
+    array([[ 1.,  0.,  6.],
+           [ 0., 12.,  0.],
+           [ 6.,  0.,  9.]])
+    """
+    s_ = np.diag(s)
+    return s_.dot(corr.dot(s_))
+
+
+def sparse_tables_dot(a, b, rows=1000):
+    """
+    Function to perform multiplications between matrices stored on local
+    disk instead of memory.
+
+    Parameters
+    ----------
+    a : 2D iterable
+        Matrix.
+    b : 2D iterable
+        Matrix.
+    rows : `int`, optional.
+        Number of rows to be calculated in each loop. The default is 1000.
+
+    Returns
+    -------
+    dot_product : "scipy.sparse.csc_matrix"
+        The multiplication of 2 matrix.
+    """
+    a_ = sps.csr_matrix(a)
+    b_ = sps.csc_matrix(b)
+    l, n = a_.shape[0], b_.shape[1]
+    f = tb.open_file('dot.h5', 'w')
+    filters = tb.Filters(complevel=5, complib='blosc')
+    out_data = f.create_earray(f.root, 'data', tb.Float64Atom(), shape=(0,),
+                               filters=filters)
+    out_indices = f.create_earray(f.root, 'indices', tb.Int64Atom(), shape=(0,),
+                                  filters=filters)
+    out_indptr = f.create_earray(f.root, 'indptr', tb.Int64Atom(), shape=(0,),
+                                 filters=filters)
+    out_indptr.append(np.array([0]))
+    max_indptr = 0
+    for i in range(0, l, rows):
+        res = a_[i:min(i+rows, l), :].dot(b_)
+        out_data.append(res.data)
+        indices = res.indices
+        indptr = res.indptr
+        out_indices.append(indices)
+        out_indptr.append(max_indptr+indptr[1:])
+        max_indptr += indices.shape[0]
+        f.flush()
+    dot_product = sps.csr_matrix((f.root.data[:], f.root.indices[:],
+                                  f.root.indptr[:]), shape=(l, n))
+    f.close()
+    os.remove('dot.h5')
+    return dot_product
+
+
+def segmented_pivot_table(data_stack, index, columns, values, rows=10000000):
+    """
+    Create a pivot table from a stacked dataframe.
+
+    Parameters
+    ----------
+    data_stack : `pd.Dataframe`
+        Stacked dataframe.
+    index : 1D iterable, optional
+        Index of the final covariance matrix.
+    columns : 1D iterable, optional
+        Columns of the final covariance matrix.
+    values : `str`, optional
+        Name of the column where the values are located.
+    rows : `int`, optional
+        Number of rows to take into account into each loop. The default
+        is 10000000.
+
+    Returns
+    -------
+    pivot_matrix : `pd.DataFrame`
+        Covariance matrix created from a stacked data
+
+    Examples
+    --------
+    >>> S = pd.DataFrame(np.array([[1, 1, 1], [0, 2, 1], [0, 0, 1]]))
+    >>> S = S.stack().reset_index().rename(columns = {'level_0': 'dim1', 'level_1': 'dim2', 0: 'cov'})
+    >>> sandy.cov.segmented_pivot_table(S, index=['dim1'], columns=['dim2'], values='cov')
+    dim2	0	1	2
+    dim1
+       0	1	1	1
+       1	0	2	1
+       2	0	0	1
+
+    >>> sandy.cov.segmented_pivot_table(S, index=['dim1'], columns=['dim2'], values='cov', rows=1)
+    dim2	0	        1	        2
+    dim1
+       0    1.00000e+00 1.00000e+00 1.00000e+00
+       1    0.00000e+00 2.00000e+00 1.00000e+00
+       2    0.00000e+00 0.00000e+00 1.00000e+00
+    """
+    size = data_stack.shape[0]
+    pivot_matrix = []
+    for i in range(0, size, rows):
+        partial_pivot = data_stack[i: min(i+rows, size)].pivot_table(
+            index=index,
+            columns=columns,
+            values=values,
+            fill_value=0,
+            aggfunc=np.sum,
+            )
+        pivot_matrix.append(partial_pivot)
+    pivot_matrix = pd.concat(pivot_matrix).fillna(0)
+    # Because the default axis to concatenate is the 0, some duplicate
+    # index appear with null values. With this groupby, the duplicate axis
+    # disappear, keeping the original values.
+    pivot_matrix = pivot_matrix.groupby(pivot_matrix.index).sum()
+    if len(index) >= 2:
+        # Groupby transforms multiindex structure into a tuple. This line
+        # reverse the transformation.
+        pivot_matrix.index = pd.MultiIndex.from_tuples(
+            pivot_matrix.index,
+            names=index,
+            )
+    return pivot_matrix
+
+
+def triu_matrix(matrix, kind='upper'):
+    """
+    Given the upper or lower triangular matrix , return the full symmetric
+    matrix.
+
+    Parameters
+    ----------
+    matrix : 2d iterable
+        Upper triangular matrix
+    kind : `str`, optional
+        Select if matrix variable is upper or lower triangular matrix. The
+        default is 'upper'
+
+    Returns
+    -------
+    `pd.Dataframe`
+        reconstructed symmetric matrix
+
+    Examples
+    --------
+    >>> S = pd.DataFrame(np.array([[1, 2, 1], [0, 2, 4], [0, 0, 3]]))
+    >>> triu_matrix(S).data
+                0           1           2
+    0 1.00000e+00 2.00000e+00 1.00000e+00
+    1 2.00000e+00 2.00000e+00 4.00000e+00
+    2 1.00000e+00 4.00000e+00 3.00000e+00
+
+    Overwrite the lower triangular part of the matrix:
+    >>> S = pd.DataFrame(np.array([[1, 2, 1], [-8, 2, 4], [-6, -5, 3]]))
+    >>> triu_matrix(S).data
+                0           1           2
+    0 1.00000e+00 2.00000e+00 1.00000e+00
+    1 2.00000e+00 2.00000e+00 4.00000e+00
+    2 1.00000e+00 4.00000e+00 3.00000e+00
+
+    Test for lower triangular matrix:
+    >>> S = pd.DataFrame(np.array([[3, 0, 0], [5, 2, 0], [1, 2, 1]]))
+    >>> triu_matrix(S, kind='lower').data
+                0           1           2
+    0 3.00000e+00 5.00000e+00 1.00000e+00
+    1 5.00000e+00 2.00000e+00 2.00000e+00
+    2 1.00000e+00 2.00000e+00 1.00000e+00
+    
+    Overwrite the upper triangular part of the matrix:
+    >>> S = pd.DataFrame(np.array([[3, 5, -9], [5, 2, 8], [1, 2, 1]]))
+    >>> triu_matrix(S, kind='lower').data
+                0           1           2
+    0 3.00000e+00 5.00000e+00 1.00000e+00
+    1 5.00000e+00 2.00000e+00 2.00000e+00
+    2 1.00000e+00 2.00000e+00 1.00000e+00
+    """
+    matrix_ = pd.DataFrame(matrix)
+    index = matrix_.index
+    columns = matrix_.columns
+    values = matrix_.values
+    if kind == 'upper':    
+        index_lower = np.tril_indices(matrix_.shape[0], -1)
+        values[index_lower] = values.T[index_lower]
+    elif kind == 'lower':
+        index_upper = np.triu_indices(matrix_.shape[0], 1)
+        values[index_upper] = values.T[index_upper]
+    return CategoryCov(pd.DataFrame(values, index=index, columns=columns))
+
+
+def reduce_size(data):
+    """
+    Reduces the size of the matrix, erasing the zero values.
+
+    Parameters
+    ----------
+    data : 'pd.DataFrame'
+        Matrix to be reduced.
+
+    Returns
+    -------
+    nonzero_idxs : `numpy.ndarray`
+        The indices of the diagonal that are not null.
+    cov_reduced : `pandas.DataFrame`
+        The reduced matrix.
+
+    Examples
+    --------
+    >>> S = pd.DataFrame(np.diag(np.array([1, 2, 3])))
+    >>> non_zero_index, reduce_matrix = reduce_size(S)
+    >>> assert reduce_matrix.equals(S)
+    >>> assert (non_zero_index == range(3)).all()
+
+    >>> S = pd.DataFrame(np.diag(np.array([0, 2, 3])))
+    >>> non_zero_index, reduce_matrix = reduce_size(S)
+    >>> assert (non_zero_index == np.array([1, 2])).all()
+    >>> reduce_matrix
+      1 2
+    1 2 0
+    2 0 3
+
+    >>> S.index = S.columns = ["a", "b", "c"]
+    >>> non_zero_index, reduce_matrix = reduce_size(S)
+    >>> reduce_matrix
+      b c
+    b 2 0
+    c 0 3
+    """
+    data_ = pd.DataFrame(data)
+    nonzero_idxs = np.flatnonzero(np.diag(data_))
+    cov_reduced = data_.iloc[nonzero_idxs, nonzero_idxs]
+    return nonzero_idxs, cov_reduced
+
+
+def restore_size(nonzero_idxs, mat_reduced, dim):
+    """
+    Restore the size of a matrix.
+
+    Parameters
+    ----------
+    nonzero_idxs : `numpy.ndarray`
+        The indices of the diagonal that are not null.
+    mat_reduced : `numpy.ndarray`
+        The reduced matrix.
+    dim : `int`
+        Dimension of the original matrix.
+
+    Returns
+    -------
+    mat : `pd.DataFrame`
+        Matrix of specified dimensions.
+
+    Notes
+    -----
+    ..notes:: This funtion was developed to be used after using
+              `reduce_size`.
+
+    Examples
+    --------
+    >>> S = pd.DataFrame(np.diag(np.array([0, 2, 3, 0])))
+    >>> M_nonzero_idxs, M_reduce = reduce_size(S)
+    >>> M_reduce[::] = 1
+    >>> restore_size(M_nonzero_idxs, M_reduce.values, len(S))
+                0           1           2           3
+    0 0.00000e+00 0.00000e+00 0.00000e+00 0.00000e+00
+    1 0.00000e+00 1.00000e+00 1.00000e+00 0.00000e+00
+    2 0.00000e+00 1.00000e+00 1.00000e+00 0.00000e+00
+    3 0.00000e+00 0.00000e+00 0.00000e+00 0.00000e+00
+
+    >>> S = pd.DataFrame(np.diag(np.array([0, 2, 3, 0])), index=[1, 2, 3, 4], columns=[5, 6, 7, 8])
+    >>> M_nonzero_idxs, M_reduce = reduce_size(S)
+    >>> M_reduce[::] = 1
+    >>> restore_size(M_nonzero_idxs, M_reduce.values, len(S))
+                0           1           2           3
+    0 0.00000e+00 0.00000e+00 0.00000e+00 0.00000e+00
+    1 0.00000e+00 1.00000e+00 1.00000e+00 0.00000e+00
+    2 0.00000e+00 1.00000e+00 1.00000e+00 0.00000e+00
+    3 0.00000e+00 0.00000e+00 0.00000e+00 0.00000e+00
+    """
+    mat = np.zeros((dim, dim))
+    for i, ni in enumerate(nonzero_idxs):
+        mat[ni, nonzero_idxs] = mat_reduced[i]
+    return pd.DataFrame(mat)
+
+
+def random_corr(size, correlations=True, seed=None):
+    np.random.seed(seed=seed)
+    corr = np.eye(size)
+    if correlations:
+        up = np.triu(np.random.uniform(-1, 1, size**2).reshape(size, size), 1)
+    else:
+        up = np.zeros([size, size])
+    corr += up + up.T
+    return corr
+
+
+def random_cov(size, stdmin=0.0, stdmax=1.0, correlations=True, seed=None):
+    corr = random_corr(size, correlations=correlations , seed=seed)
+    std = np.random.uniform(stdmin, stdmax, size)
+    return corr2cov(corr, std)
+
+
+def random_ctg_cov(index, stdmin=0.0, stdmax=1.0, correlations=True, seed=None):
+    cov = random_cov(len(index), stdmin=stdmin, stdmax=stdmax, correlations=correlations, seed=seed)
+    return pd.DataFrame(cov, index=index, columns=index)
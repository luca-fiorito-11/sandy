# -*- coding: utf-8 -*-
"""
This module contains all classes and functions specific for the cross section
class `Xs` that acts as a container for energy-dependent tabulated cross
section values.
"""
import os
import logging
import functools

import numpy as np
import pandas as pd

import sandy

__author__ = "Luca Fiorito"
__all__ = [
        "Xs",
        "redundant_xs",
        ]

pd.options.display.float_format = '{:.5e}'.format

redundant_xs = {
        107: range(800, 850),
        106: range(750, 800),
        105: range(700, 750),
        104: range(650, 700),
        103: range(600, 650),
        101: range(102, 118),
        18: (19, 20, 21, 38),
        27: (18, 101),
        4: range(50, 92),
        3: (4, 5, 11, 16, 17, *range(22, 38), 41, 42, 44, 45),
        1: (2, 3),
        452: (455, 456)
        }


class Xs():
    """
    Object for energy dependent cross sections.

    Attributes
    ----------
    data : `pandas.DataFrame`
        source of energy dependent tabulated cross sections

    Methods
    -------
    reshape
        Interpolate cross sections over new grid structure
    custom_perturbation
        Apply a custom perturbation to a given cross section
    to_endf6
        Update cross sections in `Endf6` instance
    from_endf6
        Extract cross sections/nubar from `Endf6` instance
    """

    redundant_xs = {
            107: range(800, 850),
            106: range(750, 800),
            105: range(700, 750),
            104: range(650, 700),
            103: range(600, 650),
            101: range(102, 118),
            18: (19, 20, 21, 38),
            27: (18, 101),
            4: range(50, 92),
            3: (4, 5, 11, 16, 17, *range(22, 38), 41, 42, 44, 45),
            1: (2, 3),
            452: (455, 456)
            }

    _indexname = "E"
    _columnsnames = ("MAT", "MT")

    def __repr__(self):
        return self.data.__repr__()

    def __init__(self, *args, **kwargs):
        self.data = pd.DataFrame(*args, dtype=float, **kwargs)

    @property
    def data(self):
        """
        Dataframe of energy-dependent tabulated cross sections.

        Attributes
        ----------
        index : `pandas.Index`
            energy grid in eV
        columns : `pandas.MultiIndex`
            MAT/MT indices
        values : `numpy.array`
            cross sections in barns

        Returns
        -------
        `pandas.DataFrame`
            tabulated xs

        Raises
        ------
        `sandy.Error`
            if energy grid is not monotonically increasing

        Examples
        --------
        >>> index = [1e-5, 2e7]
        >>> columns = pd.MultiIndex.from_tuples([(9437, 1)])
        >>> sandy.Xs([1, 2], index=index, columns=columns)
        MAT                9437
        MT                    1
        E                      
        1.00000e-05 1.00000e+00
        2.00000e+07 2.00000e+00
        """
        return self._data

    @data.setter
    def data(self, data):
        self._data = data.rename_axis(self.__class__._indexname, axis=0)\
                         .rename_axis(self.__class__._columnsnames, axis=1)
        self._data.index = self._data.index.astype(float)
        if not data.index.is_monotonic_increasing:
            raise sandy.Error("energy grid is not monotonically increasing")

    def reshape(self, eg):
        """
        Linearly interpolate cross sections over new grid structure.

        Parameters
        ----------
        eg : array-like object
            new energy grid

        Returns
        -------
        `Xs`
            cross section instance over new grid

        Warnings
        --------
        The new cross sections are tabulated over the union between
        the old and the given energy grid
        """
        df = self.data
        enew = df.index.union(eg).astype("float").values
        xsnew = sandy.shared.reshape_differential(
            df.index.values,
            df.values,
            enew,
            )
        df = pd.DataFrame(xsnew, index=enew, columns=df.columns)
        return self.__class__(df)

    def custom_perturbation(self, mat, mt, pert):
        """
        Apply a custom perturbation to a given cross section identified by
        a MAT and MT number.

        Parameters
        ----------
        mat : `int`
            MAT material number of the xs to which perturbations are to be
            applied
        mt : `int`
            MT reaction number of the xs to which perturbations are to be
            applied
        pert : `sandy.Pert`
            tabulated perturbations

        Returns
        -------
        `Xs`
            cross section instance with given series MAT/MT perturbed
        """
        if (mat, mt) not in self.data:
            msg = f"could not find MAT{mat}/MT{mt}, " +\
                "perturbation will not be applied"
            logging.warning(msg)
            u_xs = self
        else:
            enew = np.union1d(self.data.index.values, pert.right.index.values)
            u_xs = self.reshape(enew)
            u_pert = pert.reshape(enew)
            u_xs.data[(mat, mt)] = u_xs.data[(mat, mt)] * u_pert.right.values
        return self.__class__(u_xs.data)

    def filter_energies(self, energies):
        mask = self.data.index.isin(energies)
        data = self.data.loc[mask]
        return self.__class__(data)

    def to_endf6(self, endf6):
        """
        Update cross sections in `Endf6` instance with those available in a
        `Xs` instance.

        .. warning:: only xs with `(MAT,MT)` combinations that are originally
                     present in the `Endf6` instance are modififed, the others
                     are discarded.
                     The reason behind this is that to reconstruct a endf6
                     section we need info that is not available in the `Xs`
                     instance itself.

        Parameters
        ----------
        `endf6` : `sandy.Endf6`
            `Endf6` instance

        Returns
        -------
        `sandy.Endf6`
            `Endf6` instance with updated xs
        """
        endf6new = self._xs_to_endf6(endf6)
        endf6new = self._nubar_to_endf6(endf6new)
        return endf6new

    def _nubar_to_endf6(self, endf6):
        data = endf6.data.copy()
        mf = 1
        for (mat, mt), xs in self.data.iteritems():
            # Must read original section to extract info not given in `Xs`
            if (mat, mf, mt) not in endf6.keys:
                continue
            sec = endf6.read_section(mat, mf, mt)
            if sec["LNU"] != 2:
                raise sandy.Error("cannot update nubar if not in tabulated "
                                  "format")
            ethresh = sec["E"][0]
            xs = xs.where(xs.index >= ethresh).dropna()
            sec["E"] = xs.index.values
            sec["NU"] = xs.values
            # Assume only 1 interpolation region and it is linear
            sec["NBT"] = [xs.size]
            sec["INT"] = [2]
            data[mat, mf, mt] = sandy.write_mf1(sec)
        return sandy.Endf6(data)

    def _xs_to_endf6(self, endf6):
        data = endf6.data.copy()
        mf = 3
        for (mat, mt), xs in self.data.iteritems():
            # Must read original section to extract info not given in `Xs`
            # instance, e.g. QI, QM
            if (mat, mf, mt) not in endf6.keys:
                continue
            sec = endf6.read_section(mat, mf, mt)
            # Cut threshold xs
            ethresh = sec["E"][0]
            xs = xs.where(xs.index >= ethresh).dropna()
            sec["E"] = xs.index.values
            sec["XS"] = xs.values
            # Assume all xs have only 1 interpolation region and it is linear
            sec["NBT"] = [xs.size]
            sec["INT"] = [2]
            data[mat, mf, mt] = sandy.write_mf3(sec)
        return sandy.Endf6(data)

    @classmethod
    def from_endf6(cls, endf6):
        """
        Extract cross sections from `Endf6` instance.

        .. note:: xs are linearized on a unique grid.

        .. note:: missing points are linearly interpolated if inside the energy
                  domain, else zero is assigned.

        Parameters
        ----------
        `endf6` : `sandy.Endf6`
            `Endf6` instance

        Returns
        -------
        `sandy.Xs`
            xs tabulated data

        Raises
        ------
        `sandy.Error`
            if interpolation scheme is not lin-lin
        `sandy.Error`
            if requested cross section was not found

        Warns
        -----
        `logging.warning`
            if duplicate energy points are found

        Notes
        -----
        .. note:: Cross sections are linearized on a unique grid.

        .. note:: Missing points are linearly interpolated if inside the energy
                  domain, else zero is assigned.

        .. note:: Duplicate energy points will be removed, only the first one
                  is kept.
        """
        data = []
        # read cross sections
        tape = endf6.filter_by(listmf=[3])
        keep = "first"
        for mat, mf, mt in tape.data:
            sec = tape.read_section(mat, mf, mt)
            if sec['INT'] != [2]:
                logging.warning("skip MAT{mat}/MF{mf}/MT{mt} "
                                f"because interpolation schme is not lin-lin")
                continue
            xs = pd.Series(sec["XS"], index=sec["E"], name=(mat, mt)) \
                   .rename_axis("E") \
                   .to_frame()
            mask_duplicates = xs.index.duplicated(keep=keep)
            for energy in xs.index[mask_duplicates]:
                logging.warning(f"found duplicate energy for "
                                f"MAT{mat}/MF{mf}/MT{mt} "
                                f"at {energy:.5e} MeV, keep only {keep} value")
            xs = xs[~mask_duplicates]
            data.append(xs)
        # read nubar
        tape = endf6.filter_by(listmf=[1], listmt=[452, 455, 456])
        keep = "first"
        for mat, mf, mt in tape.data:
            sec = tape.read_section(mat, mf, mt)
            if sec["LNU"] != 2:
                logging.warning(f"skip MAT{mat}/MF{mf}/MT{mt} "
                                f"because not tabulated")
                continue
            if sec['INT'] != [2]:
                logging.warning("skip MAT{mat}/MF{mf}/MT{mt} "
                                f"because interpolation schme is not lin-lin")
                continue
            xs = pd.Series(sec["NU"], index=sec["E"], name=(mat, mt)) \
                   .rename_axis("E") \
                   .to_frame()
            mask_duplicates = xs.index.duplicated(keep=keep)
            for energy in xs.index[mask_duplicates]:
                logging.warning(f"found duplicate energy for "
                                f"MAT{mat}/MF{mf}/MT{mt} "
                                f"at {energy:.5e} MeV, keep only {keep} value")
            xs = xs[~mask_duplicates]
            data.append(xs)
        if not data:
            raise sandy.Error("cross sections were not found")
        # should we sort index?
<<<<<<< HEAD

        def foo(l, r):
            how = "outer"
            return pd.merge(l, r, left_index=True, right_index=True, how=how)

        df = functools.reduce(foo, data) \
                      .interpolate(method='slinear', axis=0) \
                      .fillna(0)
        return Xs(df)
=======
        df = functools.reduce(lambda left,right : pd.merge(left, right, left_index=True, right_index=True, how='outer'), data).\
                       interpolate(method='slinear', axis=0). \
                       fillna(0)
        return cls(df)
>>>>>>> f944a451

    def _reconstruct_sums(self, drop=True, inplace=False):
        """
        Reconstruct redundant xs.
        """
        df = self.data.copy()
        for mat in self.data.columns.get_level_values("MAT").unique():
            for parent, daughters in sorted(redundant_xs.items(), reverse=True):
                daughters = [x for x in daughters if x in df[mat]]
                if daughters:
                    df[mat,parent] = df[mat][daughters].sum(axis=1)
            # keep only mts present in the original file
            if drop:
                todrop = [x for x in df[mat].columns if x not in self.data[mat].columns]
                cols_to_drop = pd.MultiIndex.from_product([[mat], todrop])
                df.drop(cols_to_drop, axis=1, inplace=True)
        if inplace:
            self.data = df
        else:
            return Xs(df)
#        frame = self.copy()
#        for mat in frame.columns.get_level_values("MAT").unique():
#            for parent, daughters in sorted(Xs.redundant_xs.items(), reverse=True):
#                daughters = [ x for x in daughters if x in frame[mat]]
#                if daughters:
#                    frame[mat,parent] = frame[mat][daughters].sum(axis=1)
#            # keep only mts present in the original file
#            if drop:
#                todrop = [ x for x in frame[mat].columns if x not in self.columns.get_level_values("MT") ]
#                frame.drop(pd.MultiIndex.from_product([[mat], todrop]), axis=1, inplace=True)
#        return Xs(frame)

    def _perturb(self, pert, method=2, **kwargs):
        """Perturb cross sections/nubar given a set of perturbations.
        
        Parameters
        ----------
        pert : pandas.Series
            multigroup perturbations from sandy.XsSamples
        method : int
            * 1 : samples outside the range [0, 2*_mean_] are set to _mean_. 
            * 2 : samples outside the range [0, 2*_mean_] are set to 0 or 2*_mean_ respectively if they fall below or above the defined range.
        
        Returns
        -------
        `sandy.formats.utils.Xs`
        """
        frame = self.copy()
        for mat in frame.columns.get_level_values("MAT").unique():
            if mat not in pert.index.get_level_values("MAT"):
                continue
            for mt in frame[mat].columns.get_level_values("MT").unique():
                lmtp = pert.loc[mat].index.get_level_values("MT").unique()
                mtPert = None
                if lmtp.max() == 3 and mt >= 3:
                    mtPert = 3
                elif mt in lmtp:
                    mtPert = mt
                else:
                    for parent, daughters in sorted(self.__class__.redundant_xs.items(), reverse=True):
                        if mt in daughters and not list(filter(lambda x: x in lmtp, daughters)) and parent in lmtp:
                            mtPert = parent
                            break
                if not mtPert:
                    continue
                P = pert.loc[mat,mtPert]
                P = P.reindex(P.index.union(frame[mat,mt].index)).ffill().fillna(1).reindex(frame[mat,mt].index)
                if method == 2:
                    P = P.where(P>0, 0.0)
                    P = P.where(P<2, 2.0)
                elif method == 1:
                    P = P.where((P>0) & (P<2), 1.0)
                xs = frame[mat,mt].multiply(P, axis="index")
                frame[mat,mt] = xs
        return Xs(frame).reconstruct_sums()

    @classmethod
    def _from_errorr(cls, errorr):
        """
        Extract cross sections/nubar from ERRORR instance.

        Parameters
        ----------
        errorr : `sandy.formats.endf6.Errorr`
            ERRORR instance

        Returns
        -------
        `sandy.formats.utils.Xs`
            dataframe of cross sections in ERRORR file
        """
        mat = errorr.mat[0]
        eg = errorr.energy_grid
        tape = errorr.filter_by(listmf=[3])
        listxs = []
        for (mat,mf,mt),text in tape.TEXT.iteritems():
            X = tape.read_section(mat, mf, mt)
            xs = pd.Series(
                      X["XS"],
                      index=errorr.energy_grid[:-1],
                      name=(mat,mt)
                      ).rename_axis("E").to_frame()
            listxs.append(xs)
        if not listxs:
            logging.warn("no xs/nubar data was found")
            return pd.DataFrame()
        # Use concat instead of merge because indexes are the same
        frame = pd.concat(listxs, axis=1).reindex(eg, method="ffill")
        return Xs(frame)

    @classmethod
    def from_file(cls, file, kind="endf6"):
        """
        Read cross sections directly from file.

        Parameters
        ----------
        file : `str`
            file name with relative or absolute path
        kind : `str`, optional, default is `'endf6'`
            type of file

        Returns
        -------
        `sandy.Xs`
            cross sections tabulated data

        Examples
        --------
        >>> file = os.path.join(sandy.data.__path__[0], "h1.pendf")
        >>> sandy.Xs.from_file(file).data.head()
        MAT                 125                        
        MT                  1           2           102
        E                                              
        1.00000e-05 3.71363e+01 2.04363e+01 1.66999e+01
        1.03125e-05 3.68813e+01 2.04363e+01 1.64450e+01
        1.06250e-05 3.66377e+01 2.04363e+01 1.62013e+01
        1.09375e-05 3.64045e+01 2.04363e+01 1.59682e+01
        1.12500e-05 3.61812e+01 2.04363e+01 1.57448e+01
        """
        if kind != "endf6":
            raise ValueError("sandy can only read cross sections from 'endf6' "
                             "files")
        tape = sandy.Endf6.from_file(file)
        return cls.from_endf6(tape)

    def eV2MeV(self):
        """
        Produce dataframe of cross sections with index in MeV instead of eV.

        Returns
        -------
        `pandas.DataFrame`
            dataframe of cross sections with enery index in MeV

        Examples
        --------
        >>> index = [1e-5, 2e7]
        >>> columns = pd.MultiIndex.from_tuples([(9437, 1)])
        >>> sandy.Xs([1, 2], index=index, columns=columns).eV2MeV()
        MAT                9437
        MT                    1
        E                      
        1.00000e-11 1.00000e+00
        2.00000e+01 2.00000e+00
        """
        df = self.data.copy()
        df.index = df.index * 1e-6
        return df
<|MERGE_RESOLUTION|>--- conflicted
+++ resolved
@@ -349,7 +349,6 @@
         if not data:
             raise sandy.Error("cross sections were not found")
         # should we sort index?
-<<<<<<< HEAD
 
         def foo(l, r):
             how = "outer"
@@ -358,13 +357,7 @@
         df = functools.reduce(foo, data) \
                       .interpolate(method='slinear', axis=0) \
                       .fillna(0)
-        return Xs(df)
-=======
-        df = functools.reduce(lambda left,right : pd.merge(left, right, left_index=True, right_index=True, how='outer'), data).\
-                       interpolate(method='slinear', axis=0). \
-                       fillna(0)
         return cls(df)
->>>>>>> f944a451
 
     def _reconstruct_sums(self, drop=True, inplace=False):
         """
@@ -533,4 +526,4 @@
         """
         df = self.data.copy()
         df.index = df.index * 1e-6
-        return df
+        return df